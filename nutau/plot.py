from argparse import ArgumentParser, ArgumentDefaultsHelpFormatter
import numpy as np

from pisa import ureg, Q_
from pisa.core.distribution_maker import DistributionMaker
from pisa.utils.log import set_verbosity
from pisa.utils.plotter import plotter
<<<<<<< HEAD
from pisa.utils.jsons import from_json, to_json
=======
from pisa.utils.fileio import from_file
>>>>>>> e8347c65

parser = ArgumentParser()
parser.add_argument('-t', '--template-settings',
		    metavar='configfile', required=True,
		    action='append',
		    help='''settings for the template generation''')
parser.add_argument('-d', '--data-settings', type=str,
		    metavar='configfile', default=None,
		    help='settings for the generation of "data"')
<<<<<<< HEAD
parser.add_argument('-sp', '--set-param', type=str, default='',
                    help='Set a param to a certain value.')
=======
parser.add_argument('-f', '--fit', type=str,
		    metavar='fit file', default=None,
		    help='settings for the generation of "data"')
parser.add_argument('-f0', '--fit0', type=str,
		    metavar='fit file for null hypo', default=None,
		    help='settings for the generation of "data"')
>>>>>>> e8347c65
parser.add_argument('-v', action='count', default=None,
                    help='set verbosity level')
parser.add_argument('--livetime', type=float, default=None)
args = parser.parse_args()
set_verbosity(args.v)


if args.data_settings is not None:
    data_maker = DistributionMaker(args.data_settings)
    data = data_maker.get_outputs()
    data.set_poisson_errors()
    stamp=r'$\nu_\tau$ appearance'+'\nBurnsample comparison'
    if args.fit is None:
        stamp+='\nPrefit Distributions'
        out_name = 'prefit'
    else:
        stamp+='\nPostfit Distributions'
        out_name = 'postfit'
else:
    data = None
    stamp=r'$\nu_\tau$ appearance'+'\nMC'

<<<<<<< HEAD
if not args.set_param == '':
    p_name,value = args.set_param.split("=")
    print "p_name,value= ", p_name, " ", value
    value = parse_quantity(value)
    value = value.n * value.units
    test = template_maker.params[p_name]
    test.value = value
    template_maker.update_params(test)
    if args.data_settings is not None and p_name in data_maker.params.names:
        test = data_maker.params[p_name]
        test.value = value
        data_maker.update_params(test)

my_plotter = plotter(stamp=stamp, outdir='.', fmt='pdf', log=False, annotate=True, symmetric=False, ratio=True)
=======
my_plotter = plotter(stamp=stamp, outdir='plots', fmt='pdf', log=False, annotate=True, symmetric=False, ratio=True)
>>>>>>> e8347c65

template_maker = DistributionMaker(args.template_settings)
template_maker_H0 = DistributionMaker(args.template_settings)

nutau_cc_norm = template_maker_H0.params['nutau_cc_norm']
nutau_cc_norm.value = 0.0 * ureg.dimensionless
template_maker_H0.update_params(nutau_cc_norm) 

def update(template_maker, fitfile):
    params = from_file(fitfile)
    for key,val in params[0].items():
        if key in template_maker.params.names:
            p = template_maker.params[key]
            if len(val[1]) == 0:
                p.value = Q_(val[0])
            else:
                p.value = Q_(val[0],'%s^%s'%(val[1][0][0],val[1][0][1]))
            template_maker.update_params(p)


if args.fit is not None:
    update(template_maker, args.fit)

if args.fit0 is not None:
    update(template_maker_H0, args.fit0)

if args.livetime is not None:
    for tm in [template_maker, template_maker_H0]:
        livetime = tm.params['livetime']
        livetime.value = args.livetime * ureg.common_year
        tm.update_params(livetime) 

template_nominal = template_maker.get_outputs()
for map in template_nominal: map.tex = 'MC'
template_notau = template_maker_H0.get_outputs()
for map in template_notau: map.tex = r'MC\ (\nu_\tau^{CC}=0)'

<<<<<<< HEAD
print "template_nominal = ", template_nominal['cscd'].hist

my_plotter.plot_1d_array(template_nominal, 'reco_coszen', fname='p_coszen')
my_plotter.plot_1d_array(template_nominal, 'reco_energy', fname='p_energy')
my_plotter.plot_2d_array(template_nominal, fname='nominal',cmap='PiYG')
=======
#my_plotter.plot_1d_array(template_nominal, 'reco_coszen', fname='p_coszen')
#my_plotter.plot_1d_array(template_nominal, 'reco_energy', fname='p_energy')
#my_plotter.plot_2d_array(template_nominal, fname='nominal',cmap='PiYG')
>>>>>>> e8347c65

if args.data_settings is not None:


    my_plotter.plot_1d_slices_array(mapsets=[template_nominal,template_notau, data], plot_axis='reco_coszen', fname=out_name+'_s_coszen')
    my_plotter.plot_1d_slices_array(mapsets=[template_nominal,template_notau, data], plot_axis='reco_energy', fname=out_name+'_s_energy')
    my_plotter.plot_1d_cmp(mapsets=[template_nominal,template_notau, data], plot_axis='reco_energy', fname=out_name+'_p_energy')
    my_plotter.plot_1d_cmp(mapsets=[template_nominal,template_notau, data], plot_axis='reco_coszen', fname=out_name+'_p_coszen')<|MERGE_RESOLUTION|>--- conflicted
+++ resolved
@@ -5,11 +5,7 @@
 from pisa.core.distribution_maker import DistributionMaker
 from pisa.utils.log import set_verbosity
 from pisa.utils.plotter import plotter
-<<<<<<< HEAD
-from pisa.utils.jsons import from_json, to_json
-=======
 from pisa.utils.fileio import from_file
->>>>>>> e8347c65
 
 parser = ArgumentParser()
 parser.add_argument('-t', '--template-settings',
@@ -19,17 +15,14 @@
 parser.add_argument('-d', '--data-settings', type=str,
 		    metavar='configfile', default=None,
 		    help='settings for the generation of "data"')
-<<<<<<< HEAD
 parser.add_argument('-sp', '--set-param', type=str, default='',
                     help='Set a param to a certain value.')
-=======
 parser.add_argument('-f', '--fit', type=str,
 		    metavar='fit file', default=None,
 		    help='settings for the generation of "data"')
 parser.add_argument('-f0', '--fit0', type=str,
 		    metavar='fit file for null hypo', default=None,
 		    help='settings for the generation of "data"')
->>>>>>> e8347c65
 parser.add_argument('-v', action='count', default=None,
                     help='set verbosity level')
 parser.add_argument('--livetime', type=float, default=None)
@@ -52,7 +45,6 @@
     data = None
     stamp=r'$\nu_\tau$ appearance'+'\nMC'
 
-<<<<<<< HEAD
 if not args.set_param == '':
     p_name,value = args.set_param.split("=")
     print "p_name,value= ", p_name, " ", value
@@ -66,10 +58,7 @@
         test.value = value
         data_maker.update_params(test)
 
-my_plotter = plotter(stamp=stamp, outdir='.', fmt='pdf', log=False, annotate=True, symmetric=False, ratio=True)
-=======
 my_plotter = plotter(stamp=stamp, outdir='plots', fmt='pdf', log=False, annotate=True, symmetric=False, ratio=True)
->>>>>>> e8347c65
 
 template_maker = DistributionMaker(args.template_settings)
 template_maker_H0 = DistributionMaker(args.template_settings)
@@ -107,17 +96,11 @@
 template_notau = template_maker_H0.get_outputs()
 for map in template_notau: map.tex = r'MC\ (\nu_\tau^{CC}=0)'
 
-<<<<<<< HEAD
-print "template_nominal = ", template_nominal['cscd'].hist
+#print "template_nominal = ", template_nominal['cscd'].hist
 
-my_plotter.plot_1d_array(template_nominal, 'reco_coszen', fname='p_coszen')
-my_plotter.plot_1d_array(template_nominal, 'reco_energy', fname='p_energy')
-my_plotter.plot_2d_array(template_nominal, fname='nominal',cmap='PiYG')
-=======
 #my_plotter.plot_1d_array(template_nominal, 'reco_coszen', fname='p_coszen')
 #my_plotter.plot_1d_array(template_nominal, 'reco_energy', fname='p_energy')
 #my_plotter.plot_2d_array(template_nominal, fname='nominal',cmap='PiYG')
->>>>>>> e8347c65
 
 if args.data_settings is not None:
 
