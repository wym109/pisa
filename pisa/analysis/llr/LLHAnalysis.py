#
# LLHAnalysis.py
#
# Helper module for running the Optimizer-based LLR analysis.
#
# author: Tim Arlen
#         tca3@psu.edu
#
# date:   2 July 2014
#

import sys
import numpy as np
import scipy.optimize as opt

from pisa.utils.jsons import to_json
<<<<<<< HEAD
from pisa.utils.log import logging, physics, tprofile
from pisa.utils.params import get_values, select_hierarchy, get_fixed_params, get_free_params, get_prior_llh, get_param_values, get_param_scales, get_param_bounds, get_param_priors
=======
from pisa.utils.log import logging, physics, profile
from pisa.utils.params import get_values, select_hierarchy, get_fixed_params, get_free_params, get_param_values, get_param_scales, get_param_bounds, get_param_priors
>>>>>>> b37419f1
from pisa.utils.utils import Timer
from pisa.analysis.stats.LLHStatistics import get_binwise_llh
from pisa.analysis.stats.Maps import flatten_map

#@profile
def find_alt_hierarchy_fit(asimov_data_set, template_maker,hypo_params,hypo_normal,
                           minimizer_settings,only_atm_params=True,check_octant=False):
    """
    For the hypothesis of the mass hierarchy being NMH
    ('normal_hierarchy'=True) or IMH ('normal_hierarchy'=False), finds the
    best fit for the free params in 'param_values' for the alternative
    (opposite) hierarchy that maximizes the LLH of the Asimov data set.

    \params:
      * asimov_data_set - asimov data set to find best fit llh
      * template_maker - instance of class pisa.analysis.TemplateMaker, used to
        generate the asimov data set.
      * hypo_params - parameters for template generation
      * hypo_normal - boolean for NMH (True) or IMH (False)
      * minimizer_settings - settings for bfgs minimization
      * only_atm_params - boolean to denote whether the fit will be over the
        atmospheric oscillation parameters only or over all the free params
        in params
    """

    # Find best fit of the alternative hierarchy to the
    # hypothesized asimov data set.
    #hypo_types = [('hypo_IMH',False)] if data_normal else  [('hypo_NMH',True)]
    hypo_params = select_hierarchy(hypo_params,normal_hierarchy=hypo_normal)

    with Timer() as t:
        llh_data = find_max_llh_bfgs(
<<<<<<< HEAD
            asimov_data_set,template_maker,hypo_params,minimizer_settings,
            normal_hierarchy=hypo_normal,check_octant=check_octant)
    tprofile.info("==> elapsed time for optimizer: %s sec"%t.secs)
=======
            fmap=asimov_data_set,
            template_maker=template_maker,
            params=hypo_params,
            bfgs_settings=minimizer_settings,
            normal_hierarchy=hypo_normal,
            check_octant=check_octant
        )
    profile.info("==> elapsed time for optimizer: %s sec"%t.secs)
>>>>>>> b37419f1

    return llh_data

def display_optimizer_settings(free_params, names, init_vals, bounds, priors,
                               bfgs_settings):
    """
    Displays parameters and optimization settings that minimizer will run.
    """
    physics.info('%d parameters to be optimized'%len(free_params))
<<<<<<< HEAD
    for name,init,(down,up),(prior, best) in zip(names, init_vals, bounds, priors):
        physics.info(('%20s : init = %6.4f, bounds = [%6.4f,%6.4f], '
                     'best = %6.4f, prior = '+
                     ('%6.4f' if prior else "%s"))%
                     (name, init, down, up, best, prior))
=======
    for name, init_val, bound, prior in zip(names, init_vals, bounds, priors):
        physics.info(('%20s : init = %6.4f, bounds = [%6.4f,%6.4f], prior = %s')
                     %(name, init_val, bound[0], bound[1], prior))
>>>>>>> b37419f1

    physics.debug("Optimizer settings:")
    for key,item in bfgs_settings.items():
        physics.debug("  %s -> `%s` = %.2e"%(item['desc'],key,item['value']))

    return

<<<<<<< HEAD
#@profile
def find_max_llh_bfgs(fmap, template_maker, params, bfgs_settings, save_steps=False,
                      normal_hierarchy=None, check_octant=False):
=======
def find_max_llh_bfgs(fmap, template_maker, params, bfgs_settings,
                      save_steps=False, normal_hierarchy=None,
                      check_octant=False):
>>>>>>> b37419f1
    """
    Finds the template (and free systematic params) that maximize
    likelihood that the data came from the chosen template of true
    params, using the limited memory BFGS algorithm subject to bounds
    (l_bfgs_b).

    returns a dictionary of llh data and best fit params, in the format:
      {'llh': [...],
       'param1': [...],
       'param2': [...],
       ...}
    where 'param1', 'param2', ... are the free params varied by
    optimizer, and they hold a list of all the values tested in
    optimizer algorithm, unless save_steps is False, in which case
    they are one element in length-the best fit params and best fit llh.
    """

    # Get params dict which will be optimized (free_params) and which
    # won't be (fixed_params) but are still needed for get_template()
    fixed_params = get_fixed_params(select_hierarchy(params, normal_hierarchy))
    free_params = get_free_params(select_hierarchy(params, normal_hierarchy))

    if len(free_params) == 0:
        logging.warn("NO FREE PARAMS, returning LLH")
        true_template = template_maker.get_template(get_values(fixed_params))
        channel = params['channel']['value']
        true_fmap = flatten_map(template=true_template, channel=channel)
        return {'llh': [-get_binwise_llh(fmap, true_fmap)]}

    init_vals = get_param_values(free_params)
    scales = get_param_scales(free_params)
    bounds = get_param_bounds(free_params)
    priors = get_param_priors(free_params)
    names  = sorted(free_params.keys())

    # Scale init-vals and bounds to work with bfgs opt:
    init_vals = np.array(init_vals)*np.array(scales)
    bounds = [bounds[i]*scales[i] for i in range(len(bounds))]

    opt_steps_dict = {key:[] for key in names}
    opt_steps_dict['llh'] = []

    const_args = (names, scales, fmap, fixed_params, template_maker,
                  opt_steps_dict, priors)

    display_optimizer_settings(free_params, names, init_vals, bounds, priors,
                               bfgs_settings)

    best_fit_vals,llh,dict_flags = opt.fmin_l_bfgs_b(
        func=llh_bfgs, x0=init_vals, args=const_args, approx_grad=True,
        iprint=0, bounds=bounds, **get_values(bfgs_settings))

    # If needed, run optimizer again, checking for second octant solution:
    if check_octant and ('theta23' in free_params.keys()):
        physics.info("Checking alternative octant solution")
        old_th23_val = free_params['theta23']['value']

        # Reflect across pi/4.0:
        delta = (np.pi/4.0) - old_th23_val
        free_params['theta23']['value'] = (np.pi/4.0) + delta

        init_vals = get_param_values(free_params)

<<<<<<< HEAD
        alt_opt_steps_dict = {key:[] for key in names}
        alt_opt_steps_dict['llh'] = []
        const_args = (names,scales,fmap,fixed_params,template_maker,
                      alt_opt_steps_dict,priors)
        display_optimizer_settings(free_params, names, init_vals, bounds, priors,
                                   bfgs_settings)
        alt_fit_vals,alt_llh,alt_dict_flags = opt.fmin_l_bfgs_b(
            llh_bfgs, init_vals, args=const_args, approx_grad=True, iprint=0,
            bounds=bounds, **get_values(bfgs_settings))
=======
        const_args = (names, scales, fmap, fixed_params, template_maker, opt_steps_dict, priors)
        display_optimizer_settings(free_params=free_params,
                                   names=names,
                                   init_vals=init_vals,
                                   bounds=bounds,
                                   priors=priors,
                                   bfgs_settings=bfgs_settings)
        alt_fit_vals, alt_llh, alt_dict_flags = opt.fmin_l_bfgs_b(
            func=llh_bfgs, x0=init_vals, args=const_args, approx_grad=True,
            iprint=0, bounds=bounds, **get_values(bfgs_settings))
>>>>>>> b37419f1

        # Alternative octant solution is optimal:
        print "ALT LLH: ",alt_llh
        print "llh: ",llh
        if alt_llh < llh:
            print "  >>TRUE..."
            best_fit_vals = alt_fit_vals
            llh = alt_llh
            dict_flags = alt_dict_flags
            opt_steps_dict = alt_opt_steps_dict

    best_fit_params = { name: value for name, value in zip(names, best_fit_vals) }

    # Report best fit
    physics.info('Found best LLH = %.2f in %d calls at:'
        %(llh, dict_flags['funcalls']))
    for name, val in best_fit_params.items():
        physics.info('  %20s = %6.4f'%(name,val))

    # Report any warnings if there are
    lvl = logging.WARN if (dict_flags['warnflag'] != 0) else logging.DEBUG
    for name, val in dict_flags.items():
        physics.log(lvl," %s : %s"%(name,val))

    if not save_steps:
        # Do not store the extra history of opt steps:
        for key in opt_steps_dict.keys():
            opt_steps_dict[key] = [opt_steps_dict[key][-1]]

    return opt_steps_dict


def llh_bfgs(opt_vals, names, scales, fmap, fixed_params, template_maker,
             opt_steps_dict, priors):
    """
    Function that the bfgs algorithm tries to minimize: wraps get_template()
    and get_binwise_llh(), and returns the negative log likelihood.

    This fuction is set up this way because the fmin_l_bfgs_b algorithm must
    take a function with two inputs: params & *args, where 'params' are the
    actual VALUES to be varied, and must correspond to the limits in 'bounds',
    and 'args' are arguments which are not varied and optimized, but needed by
    the get_template() function here.

    Parameters
    ----------
    opt_vals : sequence of scalars
        Systematics varied in the optimization.
        Format: [param1, param2, ... , paramN]
    names : sequence of str
        Dictionary keys corresponding to param1, param2, ...
    scales : sequence of float
        Scales to be applied before passing to get_template
        [IMPORTANT! In the optimizer, all parameters must be ~ the same order.
        Here, we keep them between 0.1,1 so the "epsilon" step size will vary
        the parameters with roughly the same precision.]
    fmap : sequence of float
        Pseudo data flattened map
    fixed_params : dict
        Other paramters needed by the get_template() function.
    template_maker : template maker object
    opt_steps_dict: dict
        Dictionary recording information regarding the steps taken for each
        trial of the optimization process.
    priors : sequence of pisa.utils.params.Prior objects
        Priors corresponding to opt_vals list.

    Returns
    -------
    neg_llh : float
        Minimum negative log likelihood found by BFGS minimizer

    """
    # free parameters being "optimized" by minimizer re-scaled to their true
    # values.
    unscaled_opt_vals = [opt_vals[i]/scales[i] for i in xrange(len(opt_vals))]

    unscaled_free_params = { names[i]: val for i,val in enumerate(unscaled_opt_vals) }
    template_params = dict(unscaled_free_params.items() + get_values(fixed_params).items())

    # Now get true template, and compute LLH
    with Timer() as t:
        if template_params['theta23'] == 0.0:
            logging.info("Zero theta23, so generating no oscillations template...")
            true_template = template_maker.get_template_no_osc(template_params)
        else:
            true_template = template_maker.get_template(template_params)
<<<<<<< HEAD
    tprofile.info("==> elapsed time for template maker: %s sec"%t.secs)
    true_fmap = flatten_map(true_template,chan=template_params['channel'])
=======
    profile.info("==> elapsed time for template maker: %s sec"%t.secs)
    true_fmap = flatten_map(template=true_template,
                            channel=template_params['channel'])
>>>>>>> b37419f1

    # NOTE: The minus sign is present on both of these next two lines
    # because the optimizer finds a minimum rather than maximum, so we
    # have to minimize the negative of the log likelhood.
    neg_llh = -get_binwise_llh(fmap, true_fmap)
    neg_llh -= sum([prior.llh(opt_val)
                    for (opt_val, prior) in zip(unscaled_opt_vals, priors)])

    # Save all optimizer-tested values to opt_steps_dict, to see
    # optimizer history later
    for key in names:
        opt_steps_dict[key].append(template_params[key])
    opt_steps_dict['llh'].append(neg_llh)

    physics.debug("LLH is %.2f at: "%neg_llh)
    for name, val in zip(names, opt_vals):
        physics.debug(" %20s = %6.4f" %(name,val))

    return neg_llh<|MERGE_RESOLUTION|>--- conflicted
+++ resolved
@@ -14,13 +14,8 @@
 import scipy.optimize as opt
 
 from pisa.utils.jsons import to_json
-<<<<<<< HEAD
 from pisa.utils.log import logging, physics, tprofile
-from pisa.utils.params import get_values, select_hierarchy, get_fixed_params, get_free_params, get_prior_llh, get_param_values, get_param_scales, get_param_bounds, get_param_priors
-=======
-from pisa.utils.log import logging, physics, profile
 from pisa.utils.params import get_values, select_hierarchy, get_fixed_params, get_free_params, get_param_values, get_param_scales, get_param_bounds, get_param_priors
->>>>>>> b37419f1
 from pisa.utils.utils import Timer
 from pisa.analysis.stats.LLHStatistics import get_binwise_llh
 from pisa.analysis.stats.Maps import flatten_map
@@ -49,15 +44,10 @@
     # Find best fit of the alternative hierarchy to the
     # hypothesized asimov data set.
     #hypo_types = [('hypo_IMH',False)] if data_normal else  [('hypo_NMH',True)]
-    hypo_params = select_hierarchy(hypo_params,normal_hierarchy=hypo_normal)
+    hypo_params = select_hierarchy(hypo_params, normal_hierarchy=hypo_normal)
 
     with Timer() as t:
         llh_data = find_max_llh_bfgs(
-<<<<<<< HEAD
-            asimov_data_set,template_maker,hypo_params,minimizer_settings,
-            normal_hierarchy=hypo_normal,check_octant=check_octant)
-    tprofile.info("==> elapsed time for optimizer: %s sec"%t.secs)
-=======
             fmap=asimov_data_set,
             template_maker=template_maker,
             params=hypo_params,
@@ -65,8 +55,7 @@
             normal_hierarchy=hypo_normal,
             check_octant=check_octant
         )
-    profile.info("==> elapsed time for optimizer: %s sec"%t.secs)
->>>>>>> b37419f1
+    tprofile.info("==> elapsed time for optimizer: %s sec"%t.secs)
 
     return llh_data
 
@@ -76,17 +65,9 @@
     Displays parameters and optimization settings that minimizer will run.
     """
     physics.info('%d parameters to be optimized'%len(free_params))
-<<<<<<< HEAD
-    for name,init,(down,up),(prior, best) in zip(names, init_vals, bounds, priors):
-        physics.info(('%20s : init = %6.4f, bounds = [%6.4f,%6.4f], '
-                     'best = %6.4f, prior = '+
-                     ('%6.4f' if prior else "%s"))%
-                     (name, init, down, up, best, prior))
-=======
     for name, init_val, bound, prior in zip(names, init_vals, bounds, priors):
         physics.info(('%20s : init = %6.4f, bounds = [%6.4f,%6.4f], prior = %s')
                      %(name, init_val, bound[0], bound[1], prior))
->>>>>>> b37419f1
 
     physics.debug("Optimizer settings:")
     for key,item in bfgs_settings.items():
@@ -94,15 +75,9 @@
 
     return
 
-<<<<<<< HEAD
-#@profile
-def find_max_llh_bfgs(fmap, template_maker, params, bfgs_settings, save_steps=False,
-                      normal_hierarchy=None, check_octant=False):
-=======
 def find_max_llh_bfgs(fmap, template_maker, params, bfgs_settings,
                       save_steps=False, normal_hierarchy=None,
                       check_octant=False):
->>>>>>> b37419f1
     """
     Finds the template (and free systematic params) that maximize
     likelihood that the data came from the chosen template of true
@@ -166,18 +141,10 @@
 
         init_vals = get_param_values(free_params)
 
-<<<<<<< HEAD
         alt_opt_steps_dict = {key:[] for key in names}
         alt_opt_steps_dict['llh'] = []
-        const_args = (names,scales,fmap,fixed_params,template_maker,
-                      alt_opt_steps_dict,priors)
-        display_optimizer_settings(free_params, names, init_vals, bounds, priors,
-                                   bfgs_settings)
-        alt_fit_vals,alt_llh,alt_dict_flags = opt.fmin_l_bfgs_b(
-            llh_bfgs, init_vals, args=const_args, approx_grad=True, iprint=0,
-            bounds=bounds, **get_values(bfgs_settings))
-=======
-        const_args = (names, scales, fmap, fixed_params, template_maker, opt_steps_dict, priors)
+        const_args = (names, scales, fmap, fixed_params, template_maker,
+                      opt_steps_dict, priors)
         display_optimizer_settings(free_params=free_params,
                                    names=names,
                                    init_vals=init_vals,
@@ -187,7 +154,7 @@
         alt_fit_vals, alt_llh, alt_dict_flags = opt.fmin_l_bfgs_b(
             func=llh_bfgs, x0=init_vals, args=const_args, approx_grad=True,
             iprint=0, bounds=bounds, **get_values(bfgs_settings))
->>>>>>> b37419f1
+
 
         # Alternative octant solution is optimal:
         print "ALT LLH: ",alt_llh
@@ -266,7 +233,8 @@
     unscaled_opt_vals = [opt_vals[i]/scales[i] for i in xrange(len(opt_vals))]
 
     unscaled_free_params = { names[i]: val for i,val in enumerate(unscaled_opt_vals) }
-    template_params = dict(unscaled_free_params.items() + get_values(fixed_params).items())
+    template_params = dict(unscaled_free_params.items() +
+                           get_values(fixed_params).items())
 
     # Now get true template, and compute LLH
     with Timer() as t:
@@ -275,14 +243,10 @@
             true_template = template_maker.get_template_no_osc(template_params)
         else:
             true_template = template_maker.get_template(template_params)
-<<<<<<< HEAD
+
     tprofile.info("==> elapsed time for template maker: %s sec"%t.secs)
-    true_fmap = flatten_map(true_template,chan=template_params['channel'])
-=======
-    profile.info("==> elapsed time for template maker: %s sec"%t.secs)
     true_fmap = flatten_map(template=true_template,
                             channel=template_params['channel'])
->>>>>>> b37419f1
 
     # NOTE: The minus sign is present on both of these next two lines
     # because the optimizer finds a minimum rather than maximum, so we
