#
# LLHAnalysis.py
#
# Helper module for running the Optimizer-based LLR analysis.
#
# author: Tim Arlen
#         tca3@psu.edu
#
# date:   2 July 2014
#

import sys
from copy import deepcopy
import numpy as np
import scipy.optimize as opt

from pisa.utils.jsons import to_json
from pisa.utils.log import logging, physics, tprofile
from pisa.utils.params import get_values, select_hierarchy, get_fixed_params, get_free_params, get_param_values, get_param_scales, get_param_bounds, get_param_priors
from pisa.utils.utils import Timer
from pisa.analysis.stats.LLHStatistics import get_binwise_llh
from pisa.analysis.stats.Maps import flatten_map

#@profile
def find_alt_hierarchy_fit(asimov_data_set, template_maker,hypo_params,hypo_normal,
                           minimizer_settings,only_atm_params=True,check_octant=False):
    """
    For the hypothesis of the mass hierarchy being NMH
    ('normal_hierarchy'=True) or IMH ('normal_hierarchy'=False), finds the
    best fit for the free params in 'param_values' for the alternative
    (opposite) hierarchy that maximizes the LLH of the Asimov data set.

    \params:
      * asimov_data_set - asimov data set to find best fit llh
      * template_maker - instance of class pisa.analysis.TemplateMaker, used to
        generate the asimov data set.
      * hypo_params - parameters for template generation
      * hypo_normal - boolean for NMH (True) or IMH (False)
      * minimizer_settings - settings for minimization
      * only_atm_params - boolean to denote whether the fit will be over the
        atmospheric oscillation parameters only or over all the free params
        in params
    """

    # Find best fit of the alternative hierarchy to the
    # hypothesized asimov data set.
    #hypo_types = [('hypo_IMH',False)] if data_normal else  [('hypo_NMH',True)]
    hypo_params = select_hierarchy(hypo_params, normal_hierarchy=hypo_normal)

    with Timer() as t:
<<<<<<< HEAD
        llh_data = find_max_llh_bfgs(
=======
        llh_data = find_opt_scipy(
>>>>>>> 2b855f76
            fmap=asimov_data_set,
            template_maker=template_maker,
            params=hypo_params,
            minim_settings=minimizer_settings,
            normal_hierarchy=hypo_normal,
            check_octant=check_octant)
    tprofile.info("==> elapsed time for optimizer: %s sec"%t.secs)

    return llh_data

def display_optimizer_settings(free_params, names, init_vals, bounds, priors,
                               minim_settings):
    """
    Displays parameters and optimization settings that minimizer will run.
    """
    physics.info('%d parameters to be optimized'%len(free_params))
    for name, init_val, bound, prior in zip(names, init_vals, bounds, priors):
        physics.info(('%20s : init = %6.4f, bounds = [%6.4f,%6.4f], prior = %s')
                     %(name, init_val, bound[0], bound[1], prior))

    physics.debug("Optimizer settings:")
    physics.debug("  %s -> '%s' = %s"%(minim_settings['method']['desc'],
                                       'method',
                                       minim_settings['method']['value']))
    for key,item in minim_settings['options']['value'].items():
        physics.debug("  %s -> `%s` = %.02f"%(minim_settings['options']['desc'][key],
                                           key,
                                           item))

    return

<<<<<<< HEAD
def find_max_llh_bfgs(fmap, template_maker, params, bfgs_settings,
                      save_steps=False, normal_hierarchy=None,
                      check_octant=False):
    """
    Finds the template (and free systematic params) that maximize
    likelihood that the data came from the chosen template of true
    params, using the limited memory BFGS algorithm subject to bounds
    (l_bfgs_b).
=======
def find_opt_scipy(fmap, template_maker, params, minim_settings,
                   save_steps=False, normal_hierarchy=None,
                   check_octant=False, metric_name='llh'):
    """
    Finds the template (and free systematic params) that maximize
    likelihood that the data came from the chosen template of
    true params (or minimize chisquare), using several methods 
    available through scipy.optimize.
>>>>>>> 2b855f76

    returns a dictionary of llh data and best fit params, in the format:
      {'llh': [...],
       'param1': [...],
       'param2': [...],
       ...}
    where 'param1', 'param2', ... are the free params varied by
    optimizer, and they hold a list of all the values tested in
    optimizer algorithm, unless save_steps is False, in which case
    they are one element in length-the best fit params and best fit llh.
    """

    # Get params dict which will be optimized (free_params) and which
    # won't be (fixed_params) but are still needed for get_template()
    fixed_params = get_fixed_params(select_hierarchy(params, normal_hierarchy))
    free_params = get_free_params(select_hierarchy(params, normal_hierarchy))

    if len(free_params) == 0:
        logging.warn("NO FREE PARAMS, returning LLH")
        true_template = template_maker.get_template(get_values(fixed_params))
        channel = params['channel']['value']
        true_fmap = flatten_map(template=true_template, channel=channel)
        return {'llh': [-get_binwise_llh(fmap, true_fmap)]}

    init_vals = get_param_values(free_params)
    scales = get_param_scales(free_params)
    bounds = get_param_bounds(free_params)
    priors = get_param_priors(free_params)
    names  = sorted(free_params.keys())

    # Scale init-vals and bounds to work with optimizer:
    init_vals = np.array(init_vals)*np.array(scales)
    bounds = [bounds[i]*scales[i] for i in range(len(bounds))]

    opt_steps_dict = {key:[] for key in names}
    opt_steps_dict['llh'] = []

    const_args = (names, scales, fmap, fixed_params, template_maker,
                  opt_steps_dict, priors)

    display_optimizer_settings(free_params, names, init_vals, bounds, priors,
<<<<<<< HEAD
                               bfgs_settings)

    best_fit_vals,llh,dict_flags = opt.fmin_l_bfgs_b(
        func=llh_bfgs, x0=init_vals, args=const_args, approx_grad=True,
        iprint=0, bounds=bounds, **get_values(bfgs_settings))
=======
                               minim_settings)

    minim_result = opt.minimize(fun=minim_metric, 
                                x0=init_vals, 
                                args=const_args, 
                                bounds=bounds,
                                **get_values(minim_settings))

    best_fit_vals = minim_result.x
    metric_val = minim_result.fun
    dict_flags = {}
    dict_flags['warnflag'] = minim_result.status
    dict_flags['task'] = minim_result.message
    if minim_result.has_key('jac'):
        dict_flags['grad'] = minim_result.jac
    dict_flags['funcalls'] = minim_result.nfev
    dict_flags['nit'] = minim_result.nit
>>>>>>> 2b855f76

    # If needed, run optimizer again, checking for second octant solution:
    if check_octant and ('theta23' in free_params.keys()):
        free_params_copy = deepcopy(free_params)
        physics.info("Checking alternative octant solution")
        old_th23_val = free_params_copy['theta23']['value']

        # Reflect across pi/4.0:
        delta = (np.pi/4.0) - old_th23_val
        free_params_copy['theta23']['value'] = (np.pi/4.0) + delta

        init_vals = get_param_values(free_params_copy)
        # Also scale init-vals, bounds are unchanged
        init_vals = np.array(init_vals)*np.array(scales)

        alt_opt_steps_dict = {key:[] for key in names}
        alt_opt_steps_dict['llh'] = []
        const_args = (names, scales, fmap, fixed_params, template_maker,
<<<<<<< HEAD
                      alt_opt_steps_dict, priors)
        display_optimizer_settings(free_params=free_params,
=======
                      alt_opt_steps_dict, priors, metric_name)
        display_optimizer_settings(free_params=free_params_copy,
>>>>>>> 2b855f76
                                   names=names,
                                   init_vals=init_vals,
                                   bounds=bounds,
                                   priors=priors,
<<<<<<< HEAD
                                   bfgs_settings=bfgs_settings)
        alt_fit_vals, alt_llh, alt_dict_flags = opt.fmin_l_bfgs_b(
            func=llh_bfgs, x0=init_vals, args=const_args, approx_grad=True,
            iprint=0, bounds=bounds, **get_values(bfgs_settings))

=======
                                   minim_settings=minim_settings)

        alt_minim_result = opt.minimize(fun=minim_metric, 
                                        x0=init_vals, 
                                        args=const_args,
                                        bounds=bounds, 
                                        **get_values(minim_settings))

        alt_fit_vals = alt_minim_result.x
        alt_metric_val = alt_minim_result.fun
        alt_dict_flags = {}
        alt_dict_flags['warnflag'] = alt_minim_result.status
        alt_dict_flags['task'] = alt_minim_result.message
        if minim_result.has_key('jac'):
            alt_dict_flags['grad'] = alt_minim_result.jac
        alt_dict_flags['funcalls'] = alt_minim_result.nfev
        alt_dict_flags['nit'] = alt_minim_result.nit
>>>>>>> 2b855f76

        # Alternative octant solution is optimal:
        if alt_metric_val < metric_val:
            best_fit_vals = alt_fit_vals
            llh = alt_llh
            dict_flags = alt_dict_flags
            opt_steps_dict = alt_opt_steps_dict

    best_fit_params = { name: value for name, value in zip(names, best_fit_vals) }

    # Report best fit
    physics.info('Found best LLH = %.2f in %d calls at:'
        %(llh, dict_flags['funcalls']))
    for name, val in best_fit_params.items():
        physics.info('  %20s = %6.4f'%(name,val))

    # Report any warnings if there are
    lvl = logging.WARN if (dict_flags['warnflag'] != 0) else logging.DEBUG
    for name, val in dict_flags.items():
        physics.log(lvl," %s : %s"%(name,val))

    if not save_steps:
        # Do not store the extra history of opt steps:
        for key in opt_steps_dict.keys():
            opt_steps_dict[key] = [opt_steps_dict[key][-1]]

    return opt_steps_dict


<<<<<<< HEAD
def llh_bfgs(opt_vals, names, scales, fmap, fixed_params, template_maker,
             opt_steps_dict, priors):
    """
    Function that the bfgs algorithm tries to minimize: wraps get_template()
    and get_binwise_llh(), and returns the negative log likelihood.
=======
def minim_metric(opt_vals, names, scales, fmap, fixed_params, template_maker,
                 opt_steps_dict, priors, metric_name='llh'):
    """
    Function that the scipy.optimize.minimize tries to minimize: 
    wraps get_template() and get_binwise_llh() (or 
    get_binwise_chisquare()), and returns the negative log likelihood (the chisquare).
>>>>>>> 2b855f76

    This fuction is set up this way because the fmin_l_bfgs_b algorithm must
    take a function with two inputs: params & *args, where 'params' are the
    actual VALUES to be varied, and must correspond to the limits in 'bounds',
    and 'args' are arguments which are not varied and optimized, but needed by
    the get_template() function here.

    Parameters
    ----------
    opt_vals : sequence of scalars
        Systematics varied in the optimization.
        Format: [param1, param2, ... , paramN]
    names : sequence of str
        Dictionary keys corresponding to param1, param2, ...
    scales : sequence of float
        Scales to be applied before passing to get_template
        [IMPORTANT! In the optimizer, all parameters must be ~ the same order.
        Here, we keep them between 0.1,1 so the "epsilon" step size will vary
        the parameters with roughly the same precision.]
    fmap : sequence of float
        Pseudo data flattened map
    fixed_params : dict
        Other paramters needed by the get_template() function.
    template_maker : template maker object
    opt_steps_dict: dict
        Dictionary recording information regarding the steps taken for each
        trial of the optimization process.
    priors : sequence of pisa.utils.params.Prior objects
        Priors corresponding to opt_vals list.

    Returns
    -------
    neg_llh : float
        Minimum negative log likelihood found by BFGS minimizer

    """
    # free parameters being "optimized" by minimizer re-scaled to their true
    # values.
    unscaled_opt_vals = [opt_vals[i]/scales[i] for i in xrange(len(opt_vals))]

    unscaled_free_params = { names[i]: val for i,val in enumerate(unscaled_opt_vals) }
    template_params = dict(unscaled_free_params.items() +
                           get_values(fixed_params).items())

    # Now get true template, and compute LLH
    with Timer() as t:
        if template_params['theta23'] == 0.0:
            logging.info("Zero theta23, so generating no oscillations template...")
            true_template = template_maker.get_template_no_osc(template_params)
        else:
            true_template = template_maker.get_template(template_params)

    tprofile.info("==> elapsed time for template maker: %s sec"%t.secs)
    true_fmap = flatten_map(template=true_template,
                            channel=template_params['channel'])

    # NOTE: The minus sign is present on both of these next two lines
    # because the optimizer finds a minimum rather than maximum, so we
    # have to minimize the negative of the log likelhood.
    neg_llh = -get_binwise_llh(fmap, true_fmap)
    neg_llh -= sum([prior.llh(opt_val)
                    for (opt_val, prior) in zip(unscaled_opt_vals, priors)])

    #prior_list = [prior.llh(opt_val)
    #         for (opt_val, prior) in zip(unscaled_opt_vals, priors)]
    #print("  prior sum: ",sum(prior_list))
    #neg_llh -= sum(prior_list)

    # Save all optimizer-tested values to opt_steps_dict, to see
    # optimizer history later
    for key in names:
        opt_steps_dict[key].append(template_params[key])
    opt_steps_dict['llh'].append(neg_llh)

    physics.debug("LLH is %.2f at: "%neg_llh)
    for name, val in zip(names, opt_vals):
        physics.debug(" %20s = %6.4f" %(name,val))

    return neg_llh<|MERGE_RESOLUTION|>--- conflicted
+++ resolved
@@ -48,11 +48,7 @@
     hypo_params = select_hierarchy(hypo_params, normal_hierarchy=hypo_normal)
 
     with Timer() as t:
-<<<<<<< HEAD
-        llh_data = find_max_llh_bfgs(
-=======
         llh_data = find_opt_scipy(
->>>>>>> 2b855f76
             fmap=asimov_data_set,
             template_maker=template_maker,
             params=hypo_params,
@@ -84,16 +80,6 @@
 
     return
 
-<<<<<<< HEAD
-def find_max_llh_bfgs(fmap, template_maker, params, bfgs_settings,
-                      save_steps=False, normal_hierarchy=None,
-                      check_octant=False):
-    """
-    Finds the template (and free systematic params) that maximize
-    likelihood that the data came from the chosen template of true
-    params, using the limited memory BFGS algorithm subject to bounds
-    (l_bfgs_b).
-=======
 def find_opt_scipy(fmap, template_maker, params, minim_settings,
                    save_steps=False, normal_hierarchy=None,
                    check_octant=False, metric_name='llh'):
@@ -102,7 +88,6 @@
     likelihood that the data came from the chosen template of
     true params (or minimize chisquare), using several methods 
     available through scipy.optimize.
->>>>>>> 2b855f76
 
     returns a dictionary of llh data and best fit params, in the format:
       {'llh': [...],
@@ -144,13 +129,6 @@
                   opt_steps_dict, priors)
 
     display_optimizer_settings(free_params, names, init_vals, bounds, priors,
-<<<<<<< HEAD
-                               bfgs_settings)
-
-    best_fit_vals,llh,dict_flags = opt.fmin_l_bfgs_b(
-        func=llh_bfgs, x0=init_vals, args=const_args, approx_grad=True,
-        iprint=0, bounds=bounds, **get_values(bfgs_settings))
-=======
                                minim_settings)
 
     minim_result = opt.minimize(fun=minim_metric, 
@@ -168,7 +146,6 @@
         dict_flags['grad'] = minim_result.jac
     dict_flags['funcalls'] = minim_result.nfev
     dict_flags['nit'] = minim_result.nit
->>>>>>> 2b855f76
 
     # If needed, run optimizer again, checking for second octant solution:
     if check_octant and ('theta23' in free_params.keys()):
@@ -187,24 +164,12 @@
         alt_opt_steps_dict = {key:[] for key in names}
         alt_opt_steps_dict['llh'] = []
         const_args = (names, scales, fmap, fixed_params, template_maker,
-<<<<<<< HEAD
-                      alt_opt_steps_dict, priors)
-        display_optimizer_settings(free_params=free_params,
-=======
                       alt_opt_steps_dict, priors, metric_name)
         display_optimizer_settings(free_params=free_params_copy,
->>>>>>> 2b855f76
                                    names=names,
                                    init_vals=init_vals,
                                    bounds=bounds,
                                    priors=priors,
-<<<<<<< HEAD
-                                   bfgs_settings=bfgs_settings)
-        alt_fit_vals, alt_llh, alt_dict_flags = opt.fmin_l_bfgs_b(
-            func=llh_bfgs, x0=init_vals, args=const_args, approx_grad=True,
-            iprint=0, bounds=bounds, **get_values(bfgs_settings))
-
-=======
                                    minim_settings=minim_settings)
 
         alt_minim_result = opt.minimize(fun=minim_metric, 
@@ -222,7 +187,6 @@
             alt_dict_flags['grad'] = alt_minim_result.jac
         alt_dict_flags['funcalls'] = alt_minim_result.nfev
         alt_dict_flags['nit'] = alt_minim_result.nit
->>>>>>> 2b855f76
 
         # Alternative octant solution is optimal:
         if alt_metric_val < metric_val:
@@ -252,20 +216,12 @@
     return opt_steps_dict
 
 
-<<<<<<< HEAD
-def llh_bfgs(opt_vals, names, scales, fmap, fixed_params, template_maker,
-             opt_steps_dict, priors):
-    """
-    Function that the bfgs algorithm tries to minimize: wraps get_template()
-    and get_binwise_llh(), and returns the negative log likelihood.
-=======
 def minim_metric(opt_vals, names, scales, fmap, fixed_params, template_maker,
                  opt_steps_dict, priors, metric_name='llh'):
     """
     Function that the scipy.optimize.minimize tries to minimize: 
     wraps get_template() and get_binwise_llh() (or 
     get_binwise_chisquare()), and returns the negative log likelihood (the chisquare).
->>>>>>> 2b855f76
 
     This fuction is set up this way because the fmin_l_bfgs_b algorithm must
     take a function with two inputs: params & *args, where 'params' are the
