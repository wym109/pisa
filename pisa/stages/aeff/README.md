# Stage 3: Effective Area

The purpose of this stage is the conversion of the incoming neutrino flux at the detector into an event count. This includes the interaction of the neutrinos, as well as the triggering and event selection criteria (filters), so that the resulting flux is at _analysis level_. 

The total event __counts__ in each bin is simply calculated as the product of 

![Events](images/events.png)


## Services
<<<<<<< HEAD
Three effective area services are surported:
  * The simplest builds effective areas directly from histogrammed MC events.
  * Another __smooths__ these effective areas from histogrammed MC events.
  * Lastly, the effective areas can be constructed from parameterisations.
=======
Two effective area services are surported, one for __smoothed__ effective areas, the other one builds effective areas directly from histogrammed MC events.
>>>>>>> 02aead84

### hist

This service takes the input MC events in HDF5 format. It then reads the events weights for each flavour and interaction type from the datafile and creates histogram of the effective area. The structure of the datafile is
```
flavour / int_type / value
```
where
  *  `flavour` is one of `nue, nue_bar, numu, numu_bar, nutau, nutau_bar`
  *  `int_type` is one of `cc` or `nc`
  *  `values` is one of 
    * `weighted_aeff`: the effective area weight per event (see below)
    * `true_energy` : the true energy of the event
    * `true_coszen` : the true cos(zenith) of the event

**NOTE:** the `weighted_aeff` is directly obtained from the `OneWeight` in `IceTray`; specifically it is calculated as
 
![Weights](images/weight.png)

where 
  * `OneWeight` is the `OneWeight` stored per event in `.i3` data files
  * `N_events` is the number of events **per data file**
  * `N_files` is the total number of data files included
  * the factor 2 reflects that in IceCube simulation both `nu` and `nubar` are simulated in the same runs, while we have seperate effective areas for each of them.

To obtain the effective area, these weights are histrogrammed in the given binning as a function of cos(zenith) and energy. To obtain the effective area in each bin _i_, the sum of weights in this bin is divided with the solid angle and energy range covered by the bin. 

![AeffMC](images/aeffmc.png)

### smooth
<<<<<<< HEAD
=======

This service starts out from the exact same histograms as in the hist stage, btu then applies smoothing to them. For sparse MC samples, often 'holes' appear in the histograms, meaning bins with zero events. To aboid this, the historgams and their according uncertainties are smeared out with gaussian kernels, along both energy and coszen axes consecutively.
The then smoothed version are the input to spline comnstructions. Using cubic splines we achieve a smoothing that can in addition be steared by smoothing parameters in the stage's cfg file (higer value, more aggresive smoothing...too much smoothing will yield wrong results, take caution).
The splines are also performed in two iterations, first in the energy dimension and afterwards in coszen.

Since some processes, like nutau CC interactions, have hard cutoffs below a certain energy (here around 3.5 GeV), rows that are completely zero over all coszen bins are automatically excluded from the smoothing and remain zero.

The Energy range is extended for the smoothing part using a point-reflection at the edges. This is to be able to have the tails of splines under control for example. These are just helper points that are discarded in the output.


### AeffServicePar (discontinued since PISA2)
>>>>>>> 02aead84

This service starts out from the exact same histograms as in the hist stage, btu then applies smoothing to them. For sparse MC samples, often 'holes' appear in the histograms, meaning bins with zero events. To aboid this, the historgams and their according uncertainties are smeared out with gaussian kernels, along both energy and coszen axes consecutively.
The then smoothed version are the input to spline comnstructions. Using cubic splines we achieve a smoothing that can in addition be steared by smoothing parameters in the stage's cfg file (higer value, more aggresive smoothing...too much smoothing will yield wrong results, take caution).
The splines are also performed in two iterations, first in the energy dimension and afterwards in coszen.

Since some processes, like nutau CC interactions, have hard cutoffs below a certain energy (here around 3.5 GeV), rows that are completely zero over all coszen bins are automatically excluded from the smoothing and remain zero.

The Energy range is extended for the smoothing part using a point-reflection at the edges. This is to be able to have the tails of splines under control for example. These are just helper points that are discarded in the output.


### param

This service uses pre-made datatables to describe the energy dependence of the effective area, while the cos(zenith) dependence is described as a functional form (i.e parametrization).
* **Energy dependence**: This is stored in a `.json` file which will be a dictionary of the form:
    ```
    {
      flav_int : {
        "energy": [
	  list of energy values
	],
	"aeff": [
	  list of effective area values
	]
      },
      etc...
    }
    ```

   where `energy` is in GeV and `aeff` is in m^2. These lists are interpolated using 1D linear interpolation with all ranges outside the interpolation range set to 0. Note that the provided `flav_int` can have either `_nc` for each flavour or just pass a `nuall_nc` (and another `nuallbar_nc`) instead. In the `params` for this service the location of this file is stored under `aeff_energy_paramfile`.
   
* **cos(zenith) dependence**: This is stored in a `.json` file which will be a dictionary of the form:
    ```
    {
      flav_int : lambda cz function,
      etc...
    }
    ```
    The function strings are evaluated using `eval` to return python function objects. The provided `flav_int` has the option to not include the `bar` versions and the service will just use the standard version instead. Note this is ONLY for the coszenith dependence, since the normalisation comes from the energy dependence and so will account for the difference between `nu` and `nubar` there. In the `params` for this service the location of this file is stored under `aeff_coszen_paramfile`.

The total effective area is calculated for each bin _i_ by evaluating the both parametrization functions at the bin centers in energy and cos(zenith) and multiplying them, where the cos(zenith) functions are also normalized to unity over the energy range. 

![AeffPar](images/aeffpar.png)

<|MERGE_RESOLUTION|>--- conflicted
+++ resolved
@@ -8,14 +8,11 @@
 
 
 ## Services
-<<<<<<< HEAD
+
 Three effective area services are surported:
   * The simplest builds effective areas directly from histogrammed MC events.
   * Another __smooths__ these effective areas from histogrammed MC events.
   * Lastly, the effective areas can be constructed from parameterisations.
-=======
-Two effective area services are surported, one for __smoothed__ effective areas, the other one builds effective areas directly from histogrammed MC events.
->>>>>>> 02aead84
 
 ### hist
 
@@ -46,20 +43,6 @@
 ![AeffMC](images/aeffmc.png)
 
 ### smooth
-<<<<<<< HEAD
-=======
-
-This service starts out from the exact same histograms as in the hist stage, btu then applies smoothing to them. For sparse MC samples, often 'holes' appear in the histograms, meaning bins with zero events. To aboid this, the historgams and their according uncertainties are smeared out with gaussian kernels, along both energy and coszen axes consecutively.
-The then smoothed version are the input to spline comnstructions. Using cubic splines we achieve a smoothing that can in addition be steared by smoothing parameters in the stage's cfg file (higer value, more aggresive smoothing...too much smoothing will yield wrong results, take caution).
-The splines are also performed in two iterations, first in the energy dimension and afterwards in coszen.
-
-Since some processes, like nutau CC interactions, have hard cutoffs below a certain energy (here around 3.5 GeV), rows that are completely zero over all coszen bins are automatically excluded from the smoothing and remain zero.
-
-The Energy range is extended for the smoothing part using a point-reflection at the edges. This is to be able to have the tails of splines under control for example. These are just helper points that are discarded in the output.
-
-
-### AeffServicePar (discontinued since PISA2)
->>>>>>> 02aead84
 
 This service starts out from the exact same histograms as in the hist stage, btu then applies smoothing to them. For sparse MC samples, often 'holes' appear in the histograms, meaning bins with zero events. To aboid this, the historgams and their according uncertainties are smeared out with gaussian kernels, along both energy and coszen axes consecutively.
 The then smoothed version are the input to spline comnstructions. Using cubic splines we achieve a smoothing that can in addition be steared by smoothing parameters in the stage's cfg file (higer value, more aggresive smoothing...too much smoothing will yield wrong results, take caution).
