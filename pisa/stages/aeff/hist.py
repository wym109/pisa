# authors: J.Lanfranchi/P.Eller
# date:   March 20, 2016


import copy

import numpy as np

from pisa.core.stage import Stage
from pisa.core.transform import BinnedTensorTransform, TransformSet
from pisa.utils.events import Events
from pisa.utils.flavInt import NuFlavInt
from pisa.utils.hash import hash_obj
from pisa.utils.log import logging, set_verbosity
from pisa.utils.profiler import profile


# TODO: the below logic does not generalize to muons, but probably should
# (rather than requiring an almost-identical version just for muons). For
# example, an input arg can dictate neutrino or muon, which then sets the
# input_names and output_names.

class hist(Stage):
    """Implementation of histogrammed MC effective Area stage

    Parameters
    ----------

    param : ParamSet
        ParamSet object containg the params that are expected in this service, must corresponf to `expected_params`

    input_binning : MultiDimBinning

    outpu_binning : MultiDimBinning

    Notes
    -----

    At them moment expecting neutrino maps for all 3 flavours

    Parameters
    ----------
    params
    input_binning
    output_binning
    particles : string
        Must be one of 'neutrinos' or 'muons'
    disk_cache
    transforms_cache_depth
    outputs_cache_depth

    """
    def __init__(self, params, input_binning, output_binning,
                 particles='neutrinos', disk_cache=None,
                 transforms_cache_depth=20, outputs_cache_depth=20):
        assert particles in ['neutrinos', 'muons']

        # All of the following params (and no more) must be passed via the
        # `params` argument.
        expected_params = (
            'aeff_weight_file', 'livetime', 'aeff_scale'
        )

        # Define the names of objects that are required by this stage (objects
        # will have the attribute "name": i.e., obj.name)
        input_names = (
            'nue', 'numu', 'nutau', 'nuebar', 'numubar', 'nutaubar'
        )

        # Define the names of objects that get produced by this stage
        output_names = (
            'nue_cc', 'numu_cc', 'nutau_cc', 'nuebar_cc', 'numubar_cc',
            'nutaubar_cc',
            'nue_nc', 'numu_nc', 'nutau_nc', 'nuebar_nc', 'numubar_nc',
            'nutaubar_nc'
        )

        # Invoke the init method from the parent class, which does a lot of
        # work for you.
        super(self.__class__, self).__init__(
            use_transforms=True,
            stage_name='aeff',
            service_name='hist',
            params=params,
            expected_params=expected_params,
            input_names=input_names,
            output_names=output_names,
            disk_cache=disk_cache,
            outputs_cache_depth=outputs_cache_depth,
            transforms_cache_depth=transforms_cache_depth,
            input_binning=input_binning,
            output_binning=output_binning
        )

    def _compute_nominal_transforms(self):
<<<<<<< HEAD
        '''
        .. todo::
            convert energy, coszen, and/or azimuth bin edges (if present)
            to the expected units (GeV, None/dimensionless, and rad,
            respectively) so that bin area computation is correct for converting
            sum-of-OneWeights-in-bin to average effective area across bin.

        .. todo::
            More flexible handling of E, CZ, and/or azimuth (+ other
            dimensions that don't enter directly into OneWeight normalization):
            Start with defaults for each (energy, coszen, and azimuth default
            "widths" are the full simulated ranges for each, given the events
            file and MC sim run info for each); then, loop through the binning.
            If it is found that binning is done in one of these three, then the
            bin sizes are modified from the full range to the new widths.
            Finally, allow binning to be done in variables *other* than these
            (which does not change a bin width for computing aeff from OneWeight,
            but does add some complexity for handling).
 
        .. todo::
            take events object as an input instead of as a param that
            specifies a file? Or handle both cases?

        .. todo::
            include here the logic from the make_events_file.py script so
            we can go directly from a (reasonably populated) icetray-converted
            HDF5 file (or files) to a nominal transform, rather than having to
            rely on the intermediate step of converting that HDF5 file (or files)
            to a PISA HDF5 file that has additional column(s) in it to account
            for the combinations of flavors, interaction types, and/or simulation
            runs. Parameters can include which groupings to use to formulate an
            output.
        '''
=======
        comp_units = dict(energy='GeV', coszen=None, azimuth='rad')

        # Only works if energy is in input_binning
        if 'energy' not in self.input_binning:
            raise ValueError('Input binning must contain "energy" dimension,'
                             ' but does not.')

        # coszen and azimuth are both optional, but no further dimensions are
        excess_dims = set(self.input_binning.names).difference(comp_units.keys())
        if len(excess_dims) > 0:
            raise ValueError('Input binning has extra dimension(s): %s'
                             %sorted(excess_dims))

        # TODO: not handling rebinning in this stage or within Transform
        # objects; implement this! (and then this assert statement can go away)
        assert self.input_binning == self.output_binning
>>>>>>> 7f49cb00

        logging.info('Extracting events from file: %s'
                     %(self.params.aeff_weight_file.value))
        events = Events(self.params.aeff_weight_file.value)

<<<<<<< HEAD
=======
        # Units must be the following for correctly converting a sum-of-
        # OneWeights-in-bin to an average effective area across the bin.
        in_units = {dim: unit for dim, unit in comp_units.items()
                    if dim in self.input_binning}
        out_units = {dim: unit for dim, unit in comp_units.items()
                     if dim in self.output_binning}

        # These will be in the computational units
        input_binning = self.input_binning.to(**in_units)
        output_binning = self.output_binning.to(**out_units)

        # Account for "missing" dimension(s) (dimensions OneWeight expects for
        # computation of bin volume), and accommodate with a factor equal to
        # the full bin size. See IceCube wiki/documentation for OneWeight for
        # more info.
        missing_dims_vol = 1
        if 'azimuth' not in input_binning: missing_dims_vol *= 2*np.pi
        if 'coszen' not in input_binning: missing_dims_vol *= 2

        # TODO: take events object as an input instead of as a param that
        # specifies a file? Or handle both cases?

        # TODO: include here the logic from the make_events_file.py script so
        # we can go directly from a (reasonably populated) icetray-converted
        # HDF5 file (or files) to a nominal transform, rather than having to
        # rely on the intermediate step of converting that HDF5 file (or files)
        # to a PISA HDF5 file that has additional column(s) in it to account
        # for the combinations of flavors, interaction types, and/or simulation
        # runs. Parameters can include which groupings to use to formulate an
        # output.
>>>>>>> 7f49cb00

        # This gets used in innermost loop, so produce it just once here
        all_bin_edges = [edges.magnitude for edges in output_binning.bin_edges]

        nominal_transforms = []
        for flav in self.input_names:
            for interaction in ['cc', 'nc']:
                # Single input per transform
                xform_input_name = flav

                # Flavor+interaction type naming convention used in the PISA
                # HDF5 files
                flav_int = NuFlavInt(flav, interaction)

                logging.debug("Working on %s effective areas" %flav_int)

                # "MC-True" field naming convention in PISA HDF5
                var_names = ['true_%s' %bin_name
                             for bin_name in output_binning.names]

                # Extract the columns' data into a list for histogramming
                sample = [events[flav_int][vn] for vn in var_names]

                aeff_hist, _ = np.histogramdd(
                    sample=sample,
                    weights=events[flav_int]['weighted_aeff'],
                    bins=all_bin_edges
                )

                # Divide histogram by
                #   (energy bin width x coszen bin width x azimuth bin width)
                # volumes to convert from sums-of-OneWeights-in-bins to
                # effective areas. Note that volume correction factor for
                # missing dimensions is applied here.
                bin_volumes = output_binning.bin_volumes(attach_units=False)
                aeff_hist /= (bin_volumes * missing_dims_vol)

                # Construct the BinnedTensorTransform
                xform = BinnedTensorTransform(
                    input_names=xform_input_name,
                    output_name=str(flav_int),
                    input_binning=input_binning,
                    output_binning=self.output_binning,
                    xform_array=aeff_hist,
                )
                nominal_transforms.append(xform)

        return TransformSet(transforms=nominal_transforms)

    def _compute_transforms(self):
        """Compute new oscillation transforms"""
        # Read parameters in in the units used for computation
        aeff_scale = self.params.aeff_scale.value.to('').magnitude
        livetime_s = self.params.livetime.value.to('sec').magnitude
        logging.trace('livetime = %s --> %s sec'
                      %(self.params.livetime.value, livetime_s))

        # TODO: make the following syntax work by implementing the guts in
        #       TransformSet/Transform objects, as is done for MapSet/Map
        #       objects:
        #return self.nominal_transforms * (aeff_scale * livetime_s)

        new_transforms = []
        for xform in self.nominal_transforms:
            new_xform = BinnedTensorTransform(
                input_names=xform.input_names,
                output_name=xform.output_name,
                input_binning=xform.input_binning,
                output_binning=xform.output_binning,
                xform_array=xform.xform_array * (aeff_scale * livetime_s)
            )
            new_transforms.append(new_xform)

        return TransformSet(new_transforms)<|MERGE_RESOLUTION|>--- conflicted
+++ resolved
@@ -21,22 +21,8 @@
 # input_names and output_names.
 
 class hist(Stage):
-    """Implementation of histogrammed MC effective Area stage
-
-    Parameters
-    ----------
-
-    param : ParamSet
-        ParamSet object containg the params that are expected in this service, must corresponf to `expected_params`
-
-    input_binning : MultiDimBinning
-
-    outpu_binning : MultiDimBinning
-
-    Notes
-    -----
-
-    At them moment expecting neutrino maps for all 3 flavours
+    """Example stage with maps as inputs and outputs, and no disk cache. E.g.,
+    histogrammed oscillations stages will work like this.
 
     Parameters
     ----------
@@ -93,41 +79,6 @@
         )
 
     def _compute_nominal_transforms(self):
-<<<<<<< HEAD
-        '''
-        .. todo::
-            convert energy, coszen, and/or azimuth bin edges (if present)
-            to the expected units (GeV, None/dimensionless, and rad,
-            respectively) so that bin area computation is correct for converting
-            sum-of-OneWeights-in-bin to average effective area across bin.
-
-        .. todo::
-            More flexible handling of E, CZ, and/or azimuth (+ other
-            dimensions that don't enter directly into OneWeight normalization):
-            Start with defaults for each (energy, coszen, and azimuth default
-            "widths" are the full simulated ranges for each, given the events
-            file and MC sim run info for each); then, loop through the binning.
-            If it is found that binning is done in one of these three, then the
-            bin sizes are modified from the full range to the new widths.
-            Finally, allow binning to be done in variables *other* than these
-            (which does not change a bin width for computing aeff from OneWeight,
-            but does add some complexity for handling).
- 
-        .. todo::
-            take events object as an input instead of as a param that
-            specifies a file? Or handle both cases?
-
-        .. todo::
-            include here the logic from the make_events_file.py script so
-            we can go directly from a (reasonably populated) icetray-converted
-            HDF5 file (or files) to a nominal transform, rather than having to
-            rely on the intermediate step of converting that HDF5 file (or files)
-            to a PISA HDF5 file that has additional column(s) in it to account
-            for the combinations of flavors, interaction types, and/or simulation
-            runs. Parameters can include which groupings to use to formulate an
-            output.
-        '''
-=======
         comp_units = dict(energy='GeV', coszen=None, azimuth='rad')
 
         # Only works if energy is in input_binning
@@ -144,14 +95,11 @@
         # TODO: not handling rebinning in this stage or within Transform
         # objects; implement this! (and then this assert statement can go away)
         assert self.input_binning == self.output_binning
->>>>>>> 7f49cb00
 
         logging.info('Extracting events from file: %s'
                      %(self.params.aeff_weight_file.value))
         events = Events(self.params.aeff_weight_file.value)
 
-<<<<<<< HEAD
-=======
         # Units must be the following for correctly converting a sum-of-
         # OneWeights-in-bin to an average effective area across the bin.
         in_units = {dim: unit for dim, unit in comp_units.items()
@@ -182,7 +130,6 @@
         # for the combinations of flavors, interaction types, and/or simulation
         # runs. Parameters can include which groupings to use to formulate an
         # output.
->>>>>>> 7f49cb00
 
         # This gets used in innermost loop, so produce it just once here
         all_bin_edges = [edges.magnitude for edges in output_binning.bin_edges]
