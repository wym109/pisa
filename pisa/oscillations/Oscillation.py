#! /usr/bin/env python
#
# Oscillation.py
#
# This module is the implementation of the physics oscillation step.
# In this step, oscillation probability maps of each neutrino flavor
# into the others are produced, for a given set of oscillation
# parameters. It is then multiplied by the corresponding flux map,
# producing oscillated flux maps for each flavor.
#
# author: Timothy C. Arlen
#         tca3@psu.edu
#
# date:   Jan. 21, 2014
#


import os,sys
import numpy as np
import logging
from argparse import ArgumentParser, RawTextHelpFormatter
from pisa.utils.utils import set_verbosity, check_binning, get_binning
from pisa.utils.jsons import from_json, to_json
from pisa.utils.proc import report_params, get_params, add_params
from pisa.oscillations.OscillationService import OscillationService
from pisa.oscillations.Prob3OscillationService import Prob3OscillationService
from pisa.oscillations.NucraftOscillationService import NucraftOscillationService


def get_osc_flux(flux_maps,osc_service=None,deltam21=None,deltam31=None,energy_scale=None,
                 theta12=None,theta13=None,theta23=None,deltacp=None,**kwargs):
    '''
    Obtain a map in energy and cos(zenith) of the oscillation probabilities from
    the OscillationService and compute the oscillated flux.
    Inputs:
      flux_maps - dictionary of atmospheric flux ['nue','numu','nue_bar','numu_bar']
      osc_service - a handle to an OscillationService
      others - oscillation parameters to compute oscillation probability maps from.
    '''

    #Be verbose on input
    params = get_params()
    report_params(params, units = ['rad','eV^2','eV^2','','rad','rad','rad'])

    #Initialize return dict
    osc_flux_maps = {'params': add_params(params,flux_maps['params'])}
    
    #Get oscillation probability map from service
<<<<<<< HEAD
    osc_prob_maps = osc_service.get_osc_prob_maps(deltam21,deltam31,theta12,
                                                  theta13,theta23,deltacp,energy_scale)
=======
    osc_prob_maps = osc_service.get_osc_prob_maps(deltam21=deltam21,
                                                  deltam31=deltam31,
                                                  theta12=theta12,
                                                  theta13=theta13,
                                                  theta23=theta23,
                                                  deltacp=deltacp,
                                                  **kwargs)
>>>>>>> 267dcc13

    ebins, czbins = get_binning(flux_maps)
    
    for to_flav in ['nue','numu','nutau']:
        for mID in ['','_bar']: # 'matter' ID
            nue_flux = flux_maps['nue'+mID]['map']
            numu_flux = flux_maps['numu'+mID]['map']
            oscflux = {'ebins':ebins,
                       'czbins':czbins,
                       'map':(nue_flux*osc_prob_maps['nue'+mID+'_maps'][to_flav+mID] +
                              numu_flux*osc_prob_maps['numu'+mID+'_maps'][to_flav+mID])
                       }
            osc_flux_maps[to_flav+mID] = oscflux
            
    return osc_flux_maps

        
if __name__ == '__main__':
    
    #Only show errors while parsing
    set_verbosity(0)

    # parser
    parser = ArgumentParser(description='Takes the oscillation parameters '
                            'as input and writes out a set of osc flux maps',
                            formatter_class=RawTextHelpFormatter)    
    parser.add_argument('flux_maps',metavar='FLUX',type=from_json,
                        help='''JSON atm flux input file with the following parameters:
    {"nue": {'czbins':[], 'ebins':[], 'map':[]},
     "numu": {...},
     "nue_bar": {...},
     "numu_bar":{...}}''')
    parser.add_argument('--deltam21',type=float,default=7.54e-5,
                        help='''deltam21 value [eV^2]''')
    parser.add_argument('--deltam31',type=float,default=0.00246,
                        help='''deltam31 value [eV^2]''')
    parser.add_argument('--theta12',type=float,default=0.5873,
                        help='''theta12 value [rad]''')
    parser.add_argument('--theta13',type=float,default=0.1562,
                        help='''theta13 value [rad]''')
    parser.add_argument('--theta23',type=float,default=0.6745,
                        help='''theta23 value [rad]''')
    parser.add_argument('--deltacp',type=float,default=np.pi,
                        help='''deltaCP value to use [rad]''')
<<<<<<< HEAD
    parser.add_argument('--energy_scale',type=float,default=1.0,
                        help='''Energy off scaling due to mis-calibration.''')
    parser.add_argument('--code',type=str,choices = ['prob3','table'], default='prob3',
                        help='''Oscillation code to use, one of [table,prob3],
                        (default=prob3)''')
=======
    parser.add_argument('--code',type=str,choices = ['prob3','table', 'nucraft'], 
                        default='prob3',
                        help='''Oscillation code to use, one of 
                        [table, prob3, nucraft], (default=prob3)''')
    parser.add_argument('--oversample', type=int, default=2,
                        help='''oversampling factor for *both* energy and cos(zen); 
                        i.e. every 2D bin will be oversampled by the square of the 
                        factor (default=2)''')
>>>>>>> 267dcc13
    parser.add_argument('-o', '--outfile', dest='outfile', metavar='FILE', type=str,
                        action='store',default="osc_flux.json",
                        help='file to store the output')
    parser.add_argument('-v', '--verbose', action='count', default=0,
                        help='set verbosity level')
    args = parser.parse_args()

    #Set verbosity level
    set_verbosity(args.verbose)

    start_time = datetime.now()

    #Get binning
    ebins, czbins = check_binning(args.flux_maps)

    #Initialize an oscillation service
    if args.code=='prob3':
      osc_service = Prob3OscillationService(ebins,czbins)
    elif args.code=='nucraft':
      osc_service = NucraftOscillationService(ebins, czbins)
    else:
      osc_service = OscillationService(ebins,czbins)

    logging.info("Getting osc prob maps")
<<<<<<< HEAD
    osc_flux_maps = get_osc_flux(args.flux_maps, osc_service,args.deltam21,args.deltam31,
                                 args.deltacp, args.theta12,args.theta13,args.theta23,
                                 args.energy_scale)
=======
    osc_flux_maps = get_osc_flux(args.flux_maps, osc_service, 
                                 deltam21 = args.deltam21,
                                 deltam31 = args.deltam31,
                                 deltacp = args.deltacp,
                                 theta12 = args.theta12,
                                 theta13 = args.theta13,
                                 theta23 = args.theta23,
                                 oversample = args.oversample)
>>>>>>> 267dcc13
    
    #Write out
    logging.info("Saving output to: %s",args.outfile)
    to_json(osc_flux_maps, args.outfile)
    
    logging.info("This took %s to run"%(datetime.now() - start_time))
    <|MERGE_RESOLUTION|>--- conflicted
+++ resolved
@@ -27,8 +27,9 @@
 from pisa.oscillations.NucraftOscillationService import NucraftOscillationService
 
 
-def get_osc_flux(flux_maps,osc_service=None,deltam21=None,deltam31=None,energy_scale=None,
-                 theta12=None,theta13=None,theta23=None,deltacp=None,**kwargs):
+def get_osc_flux(flux_maps,osc_service=None,deltam21=None,deltam31=None,
+                 energy_scale=None, theta12=None,theta13=None,theta23=None,
+                 deltacp=None,**kwargs):
     '''
     Obtain a map in energy and cos(zenith) of the oscillation probabilities from
     the OscillationService and compute the oscillated flux.
@@ -46,18 +47,9 @@
     osc_flux_maps = {'params': add_params(params,flux_maps['params'])}
     
     #Get oscillation probability map from service
-<<<<<<< HEAD
     osc_prob_maps = osc_service.get_osc_prob_maps(deltam21,deltam31,theta12,
-                                                  theta13,theta23,deltacp,energy_scale)
-=======
-    osc_prob_maps = osc_service.get_osc_prob_maps(deltam21=deltam21,
-                                                  deltam31=deltam31,
-                                                  theta12=theta12,
-                                                  theta13=theta13,
-                                                  theta23=theta23,
-                                                  deltacp=deltacp,
-                                                  **kwargs)
->>>>>>> 267dcc13
+                                                  theta13,theta23,deltacp,
+                                                  energy_scale,**kwargs)
 
     ebins, czbins = get_binning(flux_maps)
     
@@ -102,14 +94,9 @@
                         help='''theta23 value [rad]''')
     parser.add_argument('--deltacp',type=float,default=np.pi,
                         help='''deltaCP value to use [rad]''')
-<<<<<<< HEAD
     parser.add_argument('--energy_scale',type=float,default=1.0,
                         help='''Energy off scaling due to mis-calibration.''')
-    parser.add_argument('--code',type=str,choices = ['prob3','table'], default='prob3',
-                        help='''Oscillation code to use, one of [table,prob3],
-                        (default=prob3)''')
-=======
-    parser.add_argument('--code',type=str,choices = ['prob3','table', 'nucraft'], 
+    parser.add_argument('--code',type=str,choices = ['prob3','table','nucraft'], 
                         default='prob3',
                         help='''Oscillation code to use, one of 
                         [table, prob3, nucraft], (default=prob3)''')
@@ -117,7 +104,6 @@
                         help='''oversampling factor for *both* energy and cos(zen); 
                         i.e. every 2D bin will be oversampled by the square of the 
                         factor (default=2)''')
->>>>>>> 267dcc13
     parser.add_argument('-o', '--outfile', dest='outfile', metavar='FILE', type=str,
                         action='store',default="osc_flux.json",
                         help='file to store the output')
@@ -142,11 +128,6 @@
       osc_service = OscillationService(ebins,czbins)
 
     logging.info("Getting osc prob maps")
-<<<<<<< HEAD
-    osc_flux_maps = get_osc_flux(args.flux_maps, osc_service,args.deltam21,args.deltam31,
-                                 args.deltacp, args.theta12,args.theta13,args.theta23,
-                                 args.energy_scale)
-=======
     osc_flux_maps = get_osc_flux(args.flux_maps, osc_service, 
                                  deltam21 = args.deltam21,
                                  deltam31 = args.deltam31,
@@ -154,8 +135,8 @@
                                  theta12 = args.theta12,
                                  theta13 = args.theta13,
                                  theta23 = args.theta23,
-                                 oversample = args.oversample)
->>>>>>> 267dcc13
+                                 oversample = args.oversample,
+                                 energy_scale = args.energy_scale)
     
     #Write out
     logging.info("Saving output to: %s",args.outfile)
