--- conflicted
+++ resolved
@@ -28,17 +28,10 @@
 from pisa.utils.utils import check_binning, get_binning
 from pisa.utils.jsons import from_json,to_json
 from pisa.utils.proc import report_params, get_params, add_params
-<<<<<<< HEAD
 from pisa.reco.RecoServiceMC import RecoServiceMC
 from pisa.reco.RecoServiceParam import RecoServiceParam
 from pisa.reco.RecoServiceKernelFile import RecoServiceKernelFile
-=======
-
-from pisa.reco.RecoServiceMC import RecoServiceMC
-from pisa.reco.RecoServicePar import RecoServicePar
-from pisa.reco.RecoServiceKernelFile import RecoServiceKernelFile
-from pisa.reco.RecoServiceKDE import RecoServiceKDE
->>>>>>> 5cfdb74b
+#from pisa.reco.RecoServiceKDE import RecoServiceKDE
 import numpy as np
 
 
@@ -167,28 +160,16 @@
 
     logging.info("Defining RecoService...")
     if args.mode=='MC':
-<<<<<<< HEAD
         reco_service = RecoServiceMC(ebins, czbins, 
                                      simfile=args.mc_file,
                                      **vars(args))
     elif args.mode=='param':
         reco_service = RecoServiceParam(ebins,czbins, 
-=======
-        reco_service = RecoServiceMC(ebins, czbins,
-                                     simfile=args.mc_file,
-                                     **vars(args))
-    elif args.mode=='param':
-        reco_service = RecoServicePar(ebins,czbins,
->>>>>>> 5cfdb74b
                                         paramfile=args.param_file,
                                         **vars(args))
     elif args.mode=='stored':
         reco_service = RecoServiceKernelFile(ebins, czbins,
-<<<<<<< HEAD
-                                             kernelfile=args.kernel_file, 
-=======
                                              kernelfile=args.kernel_file,
->>>>>>> 5cfdb74b
                                              **vars(args))
     elif args.mode=='kde':
         reco_service = RecoServiceKDE(ebins,czbins,kdefile=args.kde_file,
@@ -197,5 +178,4 @@
     event_rate_reco_maps = get_reco_maps(args.event_rate_maps,reco_service)
 
     logging.info("Saving output to: %s"%args.outfile)
-    to_json(event_rate_reco_maps,args.outfile)
-
+    to_json(event_rate_reco_maps,args.outfile)