#! /usr/bin/env python
#
# author: Justin L. Lanfranchi
#         jll1062+pisa@phys.psu.edu
#
# date:   October 24, 2015
"""
Generate a PISA-standard-format events HDF5 file from HDF5 file(s) generated
from I3 files by the icecube.hdfwriter.I3HDFTableService
"""

import os
from collections import OrderedDict
from copy import deepcopy

import numpy as np
import sympy as sym

import pisa.core.events as events
from pisa.utils.log import logging, set_verbosity
from pisa.utils.format import list2hrlist
from pisa.utils.fileio import expandPath, mkdir
from pisa.utils.flavInt import FlavIntData, NuFlav, NuFlavIntGroup, ALL_NUFLAVINTS, ALL_NUINT_TYPES, xlateGroupsStr
from pisa.utils.mcSimRunSettings import DetMCSimRunsSettings
from pisa.utils.dataProcParams import DataProcParams
import pisa.utils.resources as resources

from argparse import ArgumentParser, ArgumentDefaultsHelpFormatter


CMSQ_TO_MSQ = 1.0e-4

# Default fields to extract from source HDF5 files during processing
# Note that *_coszen is generated from *_zenith
EXTRACT_FIELDS = (
    'true_energy',
    'true_coszen',
    'reco_energy',
    'reco_coszen',
    'one_weight',
    'interaction_prob',
<<<<<<< HEAD
    'pid',
=======
    'track_length',
    #'pid',
>>>>>>> 9d12a289
)

# Default fields to output to destination PISA events HDF5 file
OUTPUT_FIELDS = (
    'true_energy',
    'true_coszen',
    'reco_energy',
    'reco_coszen',
    #'mc_weight',
    #'mc_weight_per_gev_per_sr',
    'track_length',
    'weighted_aeff',
    'pid',
)


def powerLawIntegral(E0, E1, gamma):
    E = sym.Symbol('E')
    I = sym.integrate(E**(-gamma), E)
    return I.evalf(subs={E:E1}) - I.evalf(subs={E:E0})


def makeEventsFile(data_files, detector, proc_ver, cut, outdir,
                   run_settings=None, data_proc_params=None, join=None,
                   cust_cuts=None, extract_fields=EXTRACT_FIELDS,
                   output_fields=OUTPUT_FIELDS):
    """Takes the simulated and reconstructed HDF5 file(s) (as converted from I3
    by icecube.hdfwriter.I3HDFTableService) as input and writes out a
    simplified PISA-standard-format HDF5 file for use in aeff, reco, and/or PID
    stages of the template maker.

    Parameters
    ----------
    data_files : dict
        File paths for finding data files for each run, formatted as:
            {
                '<run#>': [<list of file paths>],
                '<run#>': [<list of file paths>],
                ...
                '<run#>': [<list of file paths>],
            }
    detector : string
    proc_ver
    cut
        Name of a standard cut to use; must be specified in the relevant
        detector/processing version node of the data processing parameters
        (file from which the data_proc_params object was instantiated)
    outdir
        Directory path in which to store resulting files; will be generated if
        it does not already exist (including any parent directories that do not
        exist)
    run_settings : MCSimRunSettings or string
        An instantiated MCSimRunSettings object, instantiated e.g. from the
        PISA-standard resources/events/mc_sim_run_settings.json file
    data_proc_params : DataProcParams or string
        An instantiated DataProcParams object, instantiated e.g. from the
        PISA-standard resources/events/data_proc_params.json file
    pid_specs : PIDObj or string
        An instantiated PIDObj, instantiated e.g. from the PISA-standard
        resources/pid/pid_specifications.json file
    join
        String specifying any flavor/interaction types (flavInts) to join
        together. Separate flavInts with commas (',') and separate groups
        with semicolons (';'). E.g. an acceptable string is:
            'numucc+numubarcc; nuall bar NC, nuall NC'
    cust_cuts
        dict with a single DataProcParams cut specification or list of same
        (see help for DataProcParams for detailed description of cut spec)
    extract_fields : iterable of strings
        Field names to extract from source HDF5 file
    output_fields : iterable of strings
        Fields to include in the generated PISA-standard-format events HDF5
        file; note that if 'weighted_aeff' is not preent, effective area will
        not be computed

    """
    if isinstance(run_settings, basestring):
        run_settings = DetMCSimRunsSettings(
            resources.find_resource(args.run_settings),
            detector=detector
        )
    assert isinstance(run_settings, DetMCSimRunsSettings)
    assert run_settings.detector == detector

    if isinstance(data_proc_params, basestring):
        data_proc_params = DataProcParams(
            detector=detector,
            proc_ver=proc_ver,
            data_proc_params=resources.find_resource(data_proc_params)
        )
    assert data_proc_params.detector == detector
    assert data_proc_params.proc_ver == proc_ver

    runs = sorted(data_files.keys())

    all_flavs = []
    flavs_by_run = {}
    run_norm_factors = {}
    bin_edges = set()

    runs_by_flavint = FlavIntData()
    for flavint in runs_by_flavint.flavints():
        runs_by_flavint[flavint] = []

    #ngen_flavint_by_run = {run:FlavIntData() for run in runs}
    ##ngen_per_flav_by_run = {run:FlavIntData() for run in runs}
    #eint_per_flav_by_run = {run:FlavIntData() for run in runs}
    #for run in runs:
    #    flavints_in_run = run_settings.get_flavints(run=run)
    #    e_range = run_settings.get_energy_range(run)
    #    gamma = run_settings.get_spectral_index(run)
    #    for flavint in flavints_in_run:
    #        runs_by_flavint[flavint].append(run)
    #        ngen_flav = run_settings.get_num_gen(
    #            run=run, flav_or_flavint=flavint, include_physical_fract=True
    #        )
    #        #runs_by_flavint[flavint].append(run)
    #        #this_flav = flavint.
    #        #xsec_fract_en_wtd_avg[run][flavint] = \
    #        ngen_flavint_by_run[run][flavint] = \
    #                xsec.get_xs_ratio_integral(
    #                    flavintgrp0=flavint,
    #                    flavintgrp1=flavint.flav(),
    #                    e_range=e_range,
    #                    gamma=gamma,
    #                    average=True
    #                )
    #    xsec_ver = run_settings.get_xsec_version(run=run)
    #    if xsec_ver_ref is None:
    #        xsec_ver_ref = xsec_ver
    #    # An assumption of below logic is that all MC is generated using the
    #    # same cross sections version.
    #    #
    #    # TODO / NOTE:
    #    # It would be possible to combine runs with different cross sections so
    #    # long as each (flavor, interaction type) cross sections are
    #    # weighted-averaged together using weights
    #    #   N_gen_{n,flav+inttype} * E_x^{-gamma_n} / 
    #    #       ( \int_{E_min_n}^{E_max_n} E^{-\gamma_n} dE )
    #    # where E_x are the energy sample points specified in the cross
    #    # sections (and hence these must also be identical across all cross
    #    # sections that get combined, unless interpolation is performed).
    #    assert xsec_ver == xsec_ver_ref
    #    #ngen_weighted_energy_integral[str(run)] = powerLawIntegral(
    #    #flavs_by_run[run] = run_settings.flavs(run)
    ##flavs_present = 

    detector_geom = run_settings[runs[0]]['geom']

    # Create Events object to store data
    evts = events.Events()
    evts.metadata.update({
        'detector': run_settings.detector,
        'proc_ver': data_proc_params.proc_ver,
        'geom': detector_geom,
        'runs': runs,
    })

    cuts = []
    if isinstance(cust_cuts, dict):
        cust_cuts = [cust_cuts]
    if cut is not None:
        evts.metadata['cuts'].append(cut)
        cuts.append(cut)
    if cust_cuts is not None:
        for ccut in cust_cuts:
            evts.metadata['cuts'].append('custom: ' + ccut['pass_if'])
            cuts.append(ccut)

    orig_outdir = outdir
    outdir = expandPath(outdir)
    logging.info('Output dir spec\'d: %s', orig_outdir)
    if outdir != orig_outdir:
        logging.info('Output dir expands to: %s', outdir)
    mkdir(outdir)

    detector_label = str(data_proc_params.detector)
    proc_label = 'proc_' + str(data_proc_params.proc_ver)

    # What flavints to group together
    if join is None or join == '':
        grouped = []
        ungrouped = [NuFlavIntGroup(k) for k in ALL_NUFLAVINTS]
        groups_label = 'unjoined'
        logging.info('Events in the following groups will be joined together:'
                     ' (none)')
    else:
        grouped, ungrouped = xlateGroupsStr(join)
        evts.metadata['flavints_joined'] = [str(g) for g in grouped]
        groups_label = 'joined_G_' + '_G_'.join([str(g) for g in grouped])
        logging.info('Events in the following groups will be joined together: '
                     + '; '.join([str(g) for g in grouped]))

    # Find any flavints not included in the above groupings
    flavint_groupings = grouped + ungrouped
    if len(ungrouped) == 0:
        ungrouped = ['(none)']
    logging.info('Events of the following flavints will NOT be joined'
                 'together: ' + '; '.join([str(k) for k in ungrouped]))

    # Enforce that flavints composing groups are mutually exclusive
    for grp_n, flavintgrp0 in enumerate(flavint_groupings[:-1]):
        for flavintgrp1 in flavint_groupings[grp_n+1:]:
            assert len(set(flavintgrp0).intersection(set(flavintgrp1))) == 0

    flavintgrp_names = [str(flavintgrp) for flavintgrp in flavint_groupings]

    # Instantiate storage for all intermediate destination fields;
    # The data structure looks like:
    #   extracted_data[group #][interaction type][field name] = list of data
    extracted_data = [
        {
            inttype: {field:[] for field in extract_fields}
            for inttype in ALL_NUINT_TYPES
        }
        for _ in flavintgrp_names
    ]

    # Instantiate generated-event counts for destination fields; count
    # nc separately from nc because aeff's for cc & nc add, whereas
    # aeffs intra-CC should be weighted-averaged (as for intra-NC)
    ngen = [
        {inttype:{} for inttype in ALL_NUINT_TYPES}
        for _ in flavintgrp_names
    ]

    # Loop through all of the files, retrieving the events, filtering,
    # and recording the number of generated events pertinent to
    # calculating aeff
    filecount = {}
    detector_geom = None
    for run, fnames in data_files.iteritems():
        for fname in fnames:
            # Retrieve data from all nodes specified in the processing
            # settings file
            data = data_proc_params.getData(fname, run_settings=run_settings)

            # Check to make sure only one run is present in the data
            runs_in_data = set(data['run'])
            assert len(runs_in_data) == 1, 'Must be just one run in data'

            #run = int(data['run'][0])
            if not run in filecount:
                filecount[run] = 0
            filecount[run] += 1
            rs_run = run_settings[run]

            # Record geom; check that geom is consistent with other runs
            if detector_geom is None:
                detector_geom = rs_run['geom']
            assert rs_run['geom'] == detector_geom, \
                    'All runs\' geometries must match!'

            # Loop through all flavints spec'd for run
            for run_flavint in rs_run['flavints']:
                barnobar = run_flavint.barNoBar()
                int_type = run_flavint.intType()

                # Retrieve this-interaction-type- & this-barnobar-only events
                # that also pass cuts. (note that cut names are strings)
                intonly_cut_data = data_proc_params.applyCuts(
                    data,
                    cuts=cuts+[str(int_type), str(barnobar)],
                    return_fields=extract_fields
                )

                # Record the generated count and data for this run/flavor for
                # each group to which it's applicable
                for grp_n, flavint_group in enumerate(flavint_groupings):
                    if not run_flavint in flavint_group:
                        continue

                    # Instantiate a field for particles and anti-particles,
                    # keyed by the output of the barNoBar() method for each
                    if not run in ngen[grp_n][int_type]:
                        ngen[grp_n][int_type][run] = {
                            NuFlav(12).barNoBar(): 0,
                            NuFlav(-12).barNoBar(): 0,
                        }

                    # Record count only if it hasn't already been recorded
                    if ngen[grp_n][int_type][run][barnobar] == 0:
                        # Note that one_weight includes cc/nc:total fraction,
                        # so DO NOT specify the full flavint here, only flav
                        # (since one_weight does NOT take bar/nobar fraction,
                        # it must be included here in the ngen computation)
                        flav_ngen = run_settings.get_num_gen(run=run,
                                                             barnobar=barnobar)
                        ngen[grp_n][int_type][run][barnobar] = flav_ngen

                    # Append the data. Note that extracted_data is:
                    # extracted_data[group n][int_type][extract field name] =
                    #   list
                    [extracted_data[grp_n][int_type][f].extend(
                        intonly_cut_data[f])
                     for f in extract_fields]

    # Compute "weighted_aeff" field:
    #
    # Within each int type (CC or NC), ngen should be added together;
    # events recorded of that int type then get their one_weight divided by the
    # total **for that int type only** to obtain the "weighted_aeff" for that
    # event (even if int types are being grouped/joined together).
    #
    # This has the effect that within a group, ...
    #   ... and within an interaction type, effective area is a weighted
    #   average of that of the flavors being combined. E.g. for CC,
    #
    #                  \sum_{run x}\sum_{flav y} (Aeff_{x,y} * ngen_{x,y})
    #       Aeff_CC = ----------------------------------------------------- ,
    #                       \sum_{run x}\sum_{flav y} (ngen_{x,y})
    #
    #   ... and then across interaction types, the results of the above for
    #   each int type need to be summed together, i.e.:
    #
    #       Aeff_total = Aeff_CC + Aeff_NC
    #
    # Note that each grouping of flavors is calculated with the above math
    # completely # independently from other flavor groupings specified.
    #
    # See Justin Lanfranchi's presentation on the PINGU Analysis call,
    # 2015-10-21, for more details.
    if 'weighted_aeff' in output_fields:
        fmtfields = (' '*12+'flavint_group',
                     'int type',
                     '     run',
                     'part/anti',
                     'part/anti count',
                     'aggregate count')
        fmt_n = [len(f) for f in fmtfields]
        fmt = '  '.join([r'%'+str(n)+r's' for n in fmt_n])
        lines = '  '.join(['-'*n for n in fmt_n])
        logging.info(fmt % fmtfields)
        logging.info(lines)
        for grp_n, flavint_group in enumerate(flavint_groupings):
            for int_type in ALL_NUINT_TYPES:
                ngen_it_tot = 0
                for run, run_counts in ngen[grp_n][int_type].iteritems():
                    for barnobar, barnobar_counts in run_counts.iteritems():
                        ngen_it_tot += barnobar_counts
                        logging.info(
                            fmt %
                            (flavint_group.simpleStr(), int_type, str(run),
                             barnobar, int(barnobar_counts), int(ngen_it_tot))
                        )
                # Convert data to numpy array
                for field in extract_fields:
                    extracted_data[grp_n][int_type][field] = \
                            np.array(extracted_data[grp_n][int_type][field])

                # Generate weighted_aeff field for this group / int type's data
                extracted_data[grp_n][int_type]['weighted_aeff'] = \
                        extracted_data[grp_n][int_type]['one_weight'] \
                        / ngen_it_tot * CMSQ_TO_MSQ

    # Report file count per run
    for run, count in filecount.items():
        logging.info('Files read, run %s: %d' % (run, count))
        ref_num_i3_files = run_settings[run]['num_i3_files']
        if count != ref_num_i3_files:
            logging.warn('Run %d, Number of files read (%d) != number of '
                         'source I3 files (%d), which may indicate an error.' %
                         (run, count, ref_num_i3_files))

    # Generate output data
    for flavint in ALL_NUFLAVINTS:
        int_type = flavint.intType()
        for grp_n, flavint_group in enumerate(flavint_groupings):
            if not flavint in flavint_group:
                logging.trace('flavint %s not in flavint_group %s, passing.' %
                              (flavint, flavint_group))
                continue
            else:
                logging.trace(
                    'flavint %s **IS** in flavint_group %s, storing.' %
                    (flavint, flavint_group)
                )
            evts[flavint] = {f: extracted_data[grp_n][int_type][f] for f in output_fields}

    # Generate file name
    numerical_runs = []
    alphanumerical_runs = []
    for run in runs:
        try:
            int(run)
            numerical_runs.append(int(run))
        except ValueError:
            alphanumerical_runs.append(str(run))
    run_labels = []
    if len(numerical_runs) > 0:
        run_labels.append(list2hrlist(numerical_runs))
    if len(alphanumerical_runs) > 0:
        run_labels += sorted(alphanumerical_runs)
    run_label = 'runs_' + ','.join(run_labels)
    geom_label = '' + detector_geom
    fname = 'events__' + '__'.join([
        detector_label,
        geom_label,
        run_label,
        proc_label,
        groups_label,
    ]) + '.hdf5'

    outfpath = os.path.join(outdir, fname)
    logging.info('Writing events to ' + outfpath)

    # Save data to output file
    evts.save(outfpath)


def main():
    """Get command line arguments and call makeEventsFile() function."""

    parser = ArgumentParser(
        description='''Takes the simulated (and reconstructed) HDF5 file(s) (as
        converted from I3 by icecube.hdfwriter.I3HDFTableService) as input and
        writes out a simplified HDF5 file for use in the aeff and reco stages
        of the template maker.

        Example:
            $PISA/pisa/i3utils/make_events_file.py \
                --det "PINGU" \
                --proc "V5.1" \
                --run 390 ~/data/390/source_hdf5/*.hdf5 \
                --run 389 ~/data/389/source_hdf5/*.hdf5 \
                --run 388 ~/data/388/source_hdf5/*.hdf5 \
                -vv \
                --outdir /tmp/events/''',
        formatter_class=ArgumentDefaultsHelpFormatter
    )
    parser.add_argument(
        '--det',
        metavar='DETECTOR',
        type=str,
        required=True,
        help='''Detector, e.g. "PINGU" or "DeepCore". This is used as the
        top-most key in run_settings.json and data_proc_params.json files.'''
    )
    parser.add_argument(
        '--proc',
        metavar='PROC_VER',
        type=str,
        required=True,
        help='''Processing version applied to simulation; processing versions
        are defined with respect to each geometry version. See
        data_proc_params.json file for definitions (or edit that file to add
        more).'''
    )

    parser.add_argument(
        '--run',
        metavar='RUN_ID H5_FILE0 H5_FILE1 ...',
        type=str,
        nargs="+",
        action='append',
        required=True,
        help='nue HDF5 file(s)'
    )

    parser.add_argument(
        '--outdir',
        metavar='DIR',
        type=str,
        default='$PISA/pisa/resources/events',
        help='directory into which to store resulting HDF5 file'
    )

    parser.add_argument(
        '--run-settings',
        metavar='JSON_FILE',
        type=str,
        default='events/mc_sim_run_settings.json',
        help='JSON file with reference run settings'
    )

    parser.add_argument(
        '--data-proc-params',
        metavar='JSON_FILE',
        type=str,
        default='events/data_proc_params.json',
        help='JSON file with reference processing settings'
    )

    # NOTE:
    # Removed --join in favor of forcing standard events groupings to be output
    # all at once, to ensure all files get generated all the time. Also
    # need to implement validation for consistent events file usage in PISA for
    # template settings file (i.e., if different files are specified for
    # different PISA stages, ensure they all come from the same detector,
    # geometry, and processing versions and have events groupings that do not
    # lead to erroneous conclusions for the stages they're specified for)

    #parser.add_argument(
    #    '--join',
    #    const='nuecc,nuebarcc;numucc,numubarcc;nutaucc,nutaubarcc;'
    #          'nuallnc,nuallbarnc',
    #    default='',
    #    action='store',
    #    nargs='?',
    #    type=str,
    #    help= \
    #    '''Optionally join flavors together to increase statistics for Aeff
    #    and/or resolutions (aeff and reco stages, respectively). Specifying the
    #    --join option without an argument joins together: nu_x &
    #    nu_x_bar CC events together (one set for each of x=e, x=mu, and x=tau),
    #    and joins nuall NC & nuallbar NC events tegether. If a string
    #    argument is supplied, this specifies custom groups to join together
    #    instead. The string must be a semicolon-separated list each field of
    #    which itself a comma-separated list of event "flavints" (flavor and
    #    interaction type) to grup together. Any event flavint not included in
    #    that string will be found individually, i.e., not joined together with
    #    any other flavors'''
    #)

    parser.add_argument(
        '--cut',
        metavar='CUT_NAME',
        type=str,
        help='''Name of pre-defined cut to apply. See
        resources/events/data_proc_params.json for definitions for the detector
        and processing version you're working with (note that the names of cuts
        and what these entail varies by detector and processing version)'''
    )

    parser.add_argument(
        '--ccut-pass-if',
        metavar='CRITERIA',
        type=str,
        default='',
        help= \
        '''Custom cut: String containing criteria for passing a cut, using
        field names specified by the --ccut-fields argument. Standard Python-
        and numpy-namespace expressions are allowed as well, since this string
        is passed to 'eval'. E.g.:
        --ccut-fields="z:MCNeutrino/zenith,l6:IC86_Dunkman_L6/value" \
        --ccut-pass-if="(l6 == 1) & (z > pi/2)" '''
    )
    parser.add_argument(
        '--ccut-fields',
        metavar='FIELDS',
        type=str,
        default='',
        help='''Custom cut: String of comma-separated fields, each containing
        colon-separated (variable name : HDF5 address) tuples. For example,
        specifying:
        --ccut-fields="l5:IC86_Dunkman_L5/value,l6:IC86_Dunkman_L6/value"
        allows for a custom cut to be defined via --ccut-pass-if="(l5 == 1) &
        (l6 == 1)"'''
    )

    parser.add_argument(
        '--no-aeff',
        action='store_true',
        help='''Do not compute or include the 'weighted_aeff' field in the
        generated PISA events HDF5 file, disallowing use of the file for
        effective area parameterizations or the Monte Carlo aeff stage'''
    )

    parser.add_argument(
        '--no-pid',
        action='store_true',
        help='''Do not include the 'pid' field in the generated PISA events
        HDF5 file, disallowing use of the file for PID parameterizations or the
        Monte Carlo PID stage'''
    )

    parser.add_argument(
        '-v', '--verbose',
        action='count',
        default=0,
        help='set verbosity level'
    )

    args = parser.parse_args()

    set_verbosity(args.verbose)

    runs_files = OrderedDict()
    for run_info in args.run:
        runs_files[run_info[0]] = run_info[1:]

    det = args.det.strip()
    proc = args.proc.strip()
    run_settings = DetMCSimRunsSettings(
        resources.find_resource(args.run_settings),
        detector=det
    )
    data_proc_params = DataProcParams(
        detector=det,
        proc_ver=proc,
        data_proc_params=resources.find_resource(args.data_proc_params)
    )

    logging.info('Using detector %s, processing version %s.' % (det, proc))

    extract_fields = deepcopy(EXTRACT_FIELDS)
    output_fields = deepcopy(OUTPUT_FIELDS)

    if args.no_pid:
        extract_fields = [f for f in extract_fields if f != 'pid']
        output_fields = [f for f in output_fields if f != 'pid']

    if args.no_aeff:
        output_fields = [f for f in output_fields if f != 'weighted_aeff']

    # Add any custom cuts specified on command line
    ccut = None
    if args.ccut_pass_if:
        ccut = {
            'pass_if': args.ccut_pass_if,
            'fields': args.ccut_fields.split(',')
        }

    # One events file will be produced for each of The following flavint
    # groupings
    groupings = [
        # No events joined together
        None,
        # CC events unjoined; join nuall NC and nuallbar NC separately (used
        # for generating aeff param service's aeff parameterizations)
        'nuallnc,nuallbarnc',
        # CC events paried by flav--anti-flav; nuallNC+nuallbarNC all joined
        # together; used for reco services (MC and vbwkde)
        'nuecc+nuebarcc,numucc+numubarcc,nutaucc+nutaubarcc,nuallnc+nuallbarnc',
    ]

    # Create the events files
    for grouping in groupings:
        makeEventsFile(
            data_files=runs_files,
            detector=args.det,
            proc_ver=args.proc,
            cut=args.cut,
            outdir=args.outdir,
            run_settings=run_settings,
            data_proc_params=data_proc_params,
            join=grouping,
            cust_cuts=ccut,
            extract_fields=extract_fields,
            output_fields=output_fields,
        )


if __name__ == "__main__":
    main()<|MERGE_RESOLUTION|>--- conflicted
+++ resolved
@@ -39,12 +39,7 @@
     'reco_coszen',
     'one_weight',
     'interaction_prob',
-<<<<<<< HEAD
     'pid',
-=======
-    'track_length',
-    #'pid',
->>>>>>> 9d12a289
 )
 
 # Default fields to output to destination PISA events HDF5 file
@@ -55,7 +50,6 @@
     'reco_coszen',
     #'mc_weight',
     #'mc_weight_per_gev_per_sr',
-    'track_length',
     'weighted_aeff',
     'pid',
 )
@@ -405,7 +399,7 @@
         logging.info('Files read, run %s: %d' % (run, count))
         ref_num_i3_files = run_settings[run]['num_i3_files']
         if count != ref_num_i3_files:
-            logging.warn('Run %d, Number of files read (%d) != number of '
+            logging.warn('Run %s, Number of files read (%d) != number of '
                          'source I3 files (%d), which may indicate an error.' %
                          (run, count, ref_num_i3_files))
 
