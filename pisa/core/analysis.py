#! /usr/bin/env python
# authors: J.Lanfranchi/P.Eller
# date:    March 20, 2016

from collections import Sequence

from pisa.core.template_maker import TemplateMaker
from pisa.utils.log import logging, set_verbosity


class Analysis(object):
    def __init__(self, data_maker, template_maker):
        self.data_maker = data_maker
        self.template_maker = template_maker

    def scan(self, pname, values, metric='llh'):
        metric_vals = []
        data = self.data_maker.compute_outputs()
        for val in values:
            fp = self.template_maker.params.free
            fp[pname].value = val
            self.template_maker.update_params(fp)
            template = self.template_maker.compute_outputs()
            metric_vals.append(data.total_llh(template))
        return metric_vals

    def publish(self):
        print self.template_maker.free_params_names
        print self.template_maker.free_params_values


if __name__ == '__main__':
    from argparse import ArgumentParser, ArgumentDefaultsHelpFormatter
    import numpy as np
    import pint
    ureg = pint.UnitRegistry()
    from pisa.utils.fileio import from_file, to_file
    from pisa.utils.parse_config import parse_config

    parser = ArgumentParser()
    parser.add_argument('-d','--data-settings', type=str,
                        metavar='configfile', required=True,
                        help='settings for the generation of "data"')
    parser.add_argument('-t','--template-settings', type=str,
                        metavar='configfile', required=True,
                        help='settings for the generation of templates')
    parser.add_argument('--outfile', metavar='FILE',
                        type=str, action='store', default="out.json",
                        help='file to store the output')
    parser.add_argument('-v', action='count', default=None,
                        help='set verbosity level')
    args = parser.parse_args()

    set_verbosity(args.v)

    data_settings = from_file(args.data_settings)
    data_cfg = parse_config(data_settings)
    data_maker = TemplateMaker([data_cfg])

    template_settings = from_file(args.template_settings)
    template_cfg = parse_config(template_settings)
    template_maker = TemplateMaker([template_cfg])

<<<<<<< HEAD
    ana = Analysis([data_settings, template_settings])

    print ''
    logging.info(
        'Sweeping over 3 values of `test` (should affect both flux and osc)'
    )
    print ''
    ana.scan('test', np.linspace(0, 5, 3)*ureg.foot, metric='llh')

    print ''
    logging.info(
        'Sweeping over 3 values of `atm_delta_index` (should only affect flux)'
    )
    print ''
    ana.scan('atm_delta_index', np.linspace(-0.2, 0.2, 3)*ureg.dimensionless,
             metric='llh')

    print ''
    logging.info(
        'Sweeping over 3 values of `theta23` (should only affect osc)'
    )
    print ''
    ana.scan('theta23', np.linspace(40, 45, 3)*ureg.degrees,
             metric='llh')
=======
    ana = Analysis(data_maker, template_maker)
    logging.info('sweeping over 5 values of `test` (should affect both flux'
                 ' and osc)')
    ana.scan('test', np.arange(0,5,1)*ureg.foot, metric='llh')
    logging.info('sweeping over 5 values of `atm_delta_index` (should affect'
                 ' osc)')
    ana.scan('atm_delta_index', np.arange(-0.2,0.2,1)*ureg.dimensionless,
             metric='llh')
    ana.publish()
>>>>>>> 0c402d52
<|MERGE_RESOLUTION|>--- conflicted
+++ resolved
@@ -61,7 +61,6 @@
     template_cfg = parse_config(template_settings)
     template_maker = TemplateMaker([template_cfg])
 
-<<<<<<< HEAD
     ana = Analysis([data_settings, template_settings])
 
     print ''
@@ -86,14 +85,4 @@
     print ''
     ana.scan('theta23', np.linspace(40, 45, 3)*ureg.degrees,
              metric='llh')
-=======
-    ana = Analysis(data_maker, template_maker)
-    logging.info('sweeping over 5 values of `test` (should affect both flux'
-                 ' and osc)')
-    ana.scan('test', np.arange(0,5,1)*ureg.foot, metric='llh')
-    logging.info('sweeping over 5 values of `atm_delta_index` (should affect'
-                 ' osc)')
-    ana.scan('atm_delta_index', np.arange(-0.2,0.2,1)*ureg.dimensionless,
-             metric='llh')
-    ana.publish()
->>>>>>> 0c402d52
+    ana.publish()