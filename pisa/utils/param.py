--- conflicted
+++ resolved
@@ -213,26 +213,20 @@
                 param_sequence.extend(arg)
             except TypeError:
                 param_sequence.append(arg)
+
         # Disallow duplicated params
-<<<<<<< HEAD
-        assert len(set(param_sequence)) == len(param_sequence), \
-                'Duplicated params detected'
+        if len(set(param_sequence)) != len(param_sequence):
+            names = [obj.name for obj in param_sequence]
+            duplicates = set([x for x in names if names.count(x) > 1])
+            raise ValueError('Duplicate definitions found for prams ' +
+                             ' '.join(str(e) for e in duplicates))
+
         # Elements of list must be Param type
         assert all([isinstance(x, Param) for x in param_sequence]), \
                 'All params must be of type "Param"'
-        self._params = param_sequence
-        self._by_name = {param.name: param for param in self._params}
-=======
-        try:
-            assert sorted(set(object_sequence)) == sorted(object_sequence)
-        except AssertionError:
-            names = [obj.name for obj in object_sequence]
-            duplicates = set([x for x in names if names.count(x) > 1])
-            raise Exception('Duplicate definitions found for prams ' +
-                    ' '.join(str(e) for e in duplicates))
-        self._objs = sorted(object_sequence)
-        self._by_name = {obj.name: obj for obj in self._objs}
->>>>>>> a9b554d5
+
+        self._params = sorted(param_sequence)
+        self._by_name = {obj.name: obj for obj in self._params}
 
     def index(self, value):
         idx = -1
