--- conflicted
+++ resolved
@@ -21,12 +21,8 @@
 
 JSON_EXTS = ['json']
 HDF5_EXTS = ['hdf', 'h5', 'hdf5']
-<<<<<<< HEAD
 PKL_EXTS = ['pickle', 'pckl', 'pkl', 'p']
-=======
-PKL_EXTS = ['pickle', 'pkl', 'p']
 DILL_EXTS = ['dill']
->>>>>>> 9d12a289
 CFG_EXTS = ['ini', 'cfg']
 
 
